--- conflicted
+++ resolved
@@ -62,7 +62,6 @@
 the `run_tests.py` test runner. Note, since multiple processes are used,
 coverage must be combined before producing a report (`coverage3 combine`.)
 
-<<<<<<< HEAD
 ## Reproducible builds
 
 All known issues have been fixed and Meson can now build reproducible Debian
@@ -72,7 +71,7 @@
 
 The output argument of `configure_file()` is parsed for @BASENAME@ and
 @PLAINNAME@ substitutions.
-=======
+
 ## Cross-config property for overriding whether an exe wrapper is needed
 
 The new `needs_exe_wrapper` property allows overriding auto-detection for
@@ -80,5 +79,4 @@
 but actually isn't. For example when:
 - `build_machine` is macOS and `host_machine` is the iOS Simulator
 - the `build_machine`'s libc is glibc but the `host_machine` libc is uClibc
-- code relies on kernel features not available on the `build_machine`
->>>>>>> b32c7570
+- code relies on kernel features not available on the `build_machine`