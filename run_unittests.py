#!/usr/bin/env python3
# Copyright 2016-2017 The Meson development team

# Licensed under the Apache License, Version 2.0 (the "License");
# you may not use this file except in compliance with the License.
# You may obtain a copy of the License at

#     http://www.apache.org/licenses/LICENSE-2.0

# Unless required by applicable law or agreed to in writing, software
# distributed under the License is distributed on an "AS IS" BASIS,
# WITHOUT WARRANTIES OR CONDITIONS OF ANY KIND, either express or implied.
# See the License for the specific language governing permissions and
# limitations under the License.

import stat
import shlex
import subprocess
import re
import json
import tempfile
import textwrap
import os
import shutil
import sys
import unittest
import platform
import pickle
import functools
import io
from itertools import chain
from unittest import mock
from configparser import ConfigParser
from contextlib import contextmanager
from glob import glob
from pathlib import (PurePath, Path)
from distutils.dir_util import copy_tree

import mesonbuild.mlog
import mesonbuild.compilers
import mesonbuild.environment
import mesonbuild.mesonlib
import mesonbuild.coredata
import mesonbuild.modules.gnome
from mesonbuild.interpreter import Interpreter, ObjectHolder
from mesonbuild.ast import AstInterpreter
from mesonbuild.mesonlib import (
    is_windows, is_osx, is_cygwin, is_dragonflybsd, is_openbsd, is_haiku, is_solaris,
    windows_proof_rmtree, python_command, version_compare,
    BuildDirLock, Version, PerMachine
)
from mesonbuild.environment import detect_ninja
from mesonbuild.mesonlib import MesonException, EnvironmentException
from mesonbuild.dependencies import PkgConfigDependency, ExternalProgram
from mesonbuild.build import Target
import mesonbuild.modules.pkgconfig

from mesonbuild.mtest import TAPParser, TestResult

from run_tests import (
    Backend, FakeBuild, FakeCompilerOptions,
    ensure_backend_detects_changes, exe_suffix, get_backend_commands,
    get_builddir_target_args, get_fake_env, get_fake_options, get_meson_script,
    run_configure_inprocess, run_mtest_inprocess
)

def get_dynamic_section_entry(fname, entry):
    if is_cygwin() or is_osx():
        raise unittest.SkipTest('Test only applicable to ELF platforms')

    try:
        cmd = 'readelf'
        if is_solaris():
            cmd = '/usr/gnu/bin/readelf'
        raw_out = subprocess.check_output([cmd, '-d', fname],
                                          universal_newlines=True)
    except FileNotFoundError:
        # FIXME: Try using depfixer.py:Elf() as a fallback
        raise unittest.SkipTest('readelf not found')
    pattern = re.compile(entry + r': \[(.*?)\]')
    for line in raw_out.split('\n'):
        m = pattern.search(line)
        if m is not None:
            return m.group(1)
    return None # The file did not contain the specified entry.

def get_soname(fname):
    return get_dynamic_section_entry(fname, 'soname')

def get_rpath(fname):
    return get_dynamic_section_entry(fname, r'(?:rpath|runpath)')

def is_tarball():
    if not os.path.isdir('docs'):
        return True
    return False

def is_ci():
    if 'CI' in os.environ:
        return True
    return False

def _git_init(project_dir):
    subprocess.check_call(['git', 'init'], cwd=project_dir, stdout=subprocess.DEVNULL)
    subprocess.check_call(['git', 'config',
                           'user.name', 'Author Person'], cwd=project_dir)
    subprocess.check_call(['git', 'config',
                           'user.email', 'teh_coderz@example.com'], cwd=project_dir)
    subprocess.check_call('git add *', cwd=project_dir, shell=True,
                          stdout=subprocess.DEVNULL)
    subprocess.check_call(['git', 'commit', '-a', '-m', 'I am a project'], cwd=project_dir,
                          stdout=subprocess.DEVNULL)

@functools.lru_cache()
def is_real_gnu_compiler(path):
    '''
    Check if the gcc we have is a real gcc and not a macOS wrapper around clang
    '''
    if not path:
        return False
    out = subprocess.check_output([path, '--version'], universal_newlines=True, stderr=subprocess.STDOUT)
    return 'Free Software Foundation' in out

def skipIfNoExecutable(exename):
    '''
    Skip this test if the given executable is not found.
    '''
    def wrapper(func):
        @functools.wraps(func)
        def wrapped(*args, **kwargs):
            if shutil.which(exename) is None:
                raise unittest.SkipTest(exename + ' not found')
            return func(*args, **kwargs)
        return wrapped
    return wrapper

def skipIfNoPkgconfig(f):
    '''
    Skip this test if no pkg-config is found, unless we're on CI.
    This allows users to run our test suite without having
    pkg-config installed on, f.ex., macOS, while ensuring that our CI does not
    silently skip the test because of misconfiguration.

    Note: Yes, we provide pkg-config even while running Windows CI
    '''
    @functools.wraps(f)
    def wrapped(*args, **kwargs):
        if not is_ci() and shutil.which('pkg-config') is None:
            raise unittest.SkipTest('pkg-config not found')
        return f(*args, **kwargs)
    return wrapped

def skipIfNoPkgconfigDep(depname):
    '''
    Skip this test if the given pkg-config dep is not found, unless we're on CI.
    '''
    def wrapper(func):
        @functools.wraps(func)
        def wrapped(*args, **kwargs):
            if not is_ci() and shutil.which('pkg-config') is None:
                raise unittest.SkipTest('pkg-config not found')
            if not is_ci() and subprocess.call(['pkg-config', '--exists', depname]) != 0:
                raise unittest.SkipTest('pkg-config dependency {} not found.'.format(depname))
            return func(*args, **kwargs)
        return wrapped
    return wrapper

def skip_if_not_language(lang):
    def wrapper(func):
        @functools.wraps(func)
        def wrapped(*args, **kwargs):
            try:
                env = get_fake_env()
                f = getattr(env, 'detect_{}_compiler'.format(lang))
                if lang in ['cs', 'vala', 'java', 'swift']:
                    f()
                else:
                    f(False)
            except EnvironmentException:
                raise unittest.SkipTest('No {} compiler found.'.format(lang))
            return func(*args, **kwargs)
        return wrapped
    return wrapper

def skip_if_env_set(key):
    '''
    Skip a test if a particular env is set, except when running under CI
    '''
    def wrapper(func):
        @functools.wraps(func)
        def wrapped(*args, **kwargs):
            old = None
            if key in os.environ:
                if not is_ci():
                    raise unittest.SkipTest('Env var {!r} set, skipping'.format(key))
                old = os.environ.pop(key)
            try:
                return func(*args, **kwargs)
            finally:
                if old is not None:
                    os.environ[key] = old
        return wrapped
    return wrapper

def skip_if_not_base_option(feature):
    """Skip tests if The compiler does not support a given base option.

    for example, ICC doesn't currently support b_sanitize.
    """
    def actual(f):
        @functools.wraps(f)
        def wrapped(*args, **kwargs):
            env = get_fake_env()
            cc = env.detect_c_compiler(False)
            if feature not in cc.base_options:
                raise unittest.SkipTest(
                    '{} not available with {}'.format(feature, cc.id))
            return f(*args, **kwargs)
        return wrapped
    return actual


@contextmanager
def temp_filename():
    '''A context manager which provides a filename to an empty temporary file.

    On exit the file will be deleted.
    '''

    fd, filename = tempfile.mkstemp()
    os.close(fd)
    try:
        yield filename
    finally:
        try:
            os.remove(filename)
        except OSError:
            pass

@contextmanager
def no_pkgconfig():
    '''
    A context manager that overrides shutil.which and ExternalProgram to force
    them to return None for pkg-config to simulate it not existing.
    '''
    old_which = shutil.which
    old_search = ExternalProgram._search

    def new_search(self, name, search_dir):
        if name == 'pkg-config':
            return [None]
        return old_search(self, name, search_dir)

    def new_which(cmd, *kwargs):
        if cmd == 'pkg-config':
            return None
        return old_which(cmd, *kwargs)

    shutil.which = new_which
    ExternalProgram._search = new_search
    try:
        yield
    finally:
        shutil.which = old_which
        ExternalProgram._search = old_search

class PatchModule:
    '''
    Fancy monkey-patching! Whee! Can't use mock.patch because it only
    patches in the local namespace.
    '''
    def __init__(self, func, name, impl):
        self.func = func
        assert(isinstance(name, str))
        self.func_name = name
        self.old_impl = None
        self.new_impl = impl

    def __enter__(self):
        self.old_impl = self.func
        exec('{} = self.new_impl'.format(self.func_name))

    def __exit__(self, *args):
        exec('{} = self.old_impl'.format(self.func_name))


class InternalTests(unittest.TestCase):

    def test_version_number(self):
        searchfunc = mesonbuild.environment.search_version
        self.assertEqual(searchfunc('foobar 1.2.3'), '1.2.3')
        self.assertEqual(searchfunc('1.2.3'), '1.2.3')
        self.assertEqual(searchfunc('foobar 2016.10.28 1.2.3'), '1.2.3')
        self.assertEqual(searchfunc('2016.10.28 1.2.3'), '1.2.3')
        self.assertEqual(searchfunc('foobar 2016.10.128'), 'unknown version')
        self.assertEqual(searchfunc('2016.10.128'), 'unknown version')

    def test_mode_symbolic_to_bits(self):
        modefunc = mesonbuild.mesonlib.FileMode.perms_s_to_bits
        self.assertEqual(modefunc('---------'), 0)
        self.assertEqual(modefunc('r--------'), stat.S_IRUSR)
        self.assertEqual(modefunc('---r-----'), stat.S_IRGRP)
        self.assertEqual(modefunc('------r--'), stat.S_IROTH)
        self.assertEqual(modefunc('-w-------'), stat.S_IWUSR)
        self.assertEqual(modefunc('----w----'), stat.S_IWGRP)
        self.assertEqual(modefunc('-------w-'), stat.S_IWOTH)
        self.assertEqual(modefunc('--x------'), stat.S_IXUSR)
        self.assertEqual(modefunc('-----x---'), stat.S_IXGRP)
        self.assertEqual(modefunc('--------x'), stat.S_IXOTH)
        self.assertEqual(modefunc('--S------'), stat.S_ISUID)
        self.assertEqual(modefunc('-----S---'), stat.S_ISGID)
        self.assertEqual(modefunc('--------T'), stat.S_ISVTX)
        self.assertEqual(modefunc('--s------'), stat.S_ISUID | stat.S_IXUSR)
        self.assertEqual(modefunc('-----s---'), stat.S_ISGID | stat.S_IXGRP)
        self.assertEqual(modefunc('--------t'), stat.S_ISVTX | stat.S_IXOTH)
        self.assertEqual(modefunc('rwx------'), stat.S_IRWXU)
        self.assertEqual(modefunc('---rwx---'), stat.S_IRWXG)
        self.assertEqual(modefunc('------rwx'), stat.S_IRWXO)
        # We could keep listing combinations exhaustively but that seems
        # tedious and pointless. Just test a few more.
        self.assertEqual(modefunc('rwxr-xr-x'),
                         stat.S_IRWXU |
                         stat.S_IRGRP | stat.S_IXGRP |
                         stat.S_IROTH | stat.S_IXOTH)
        self.assertEqual(modefunc('rw-r--r--'),
                         stat.S_IRUSR | stat.S_IWUSR |
                         stat.S_IRGRP |
                         stat.S_IROTH)
        self.assertEqual(modefunc('rwsr-x---'),
                         stat.S_IRWXU | stat.S_ISUID |
                         stat.S_IRGRP | stat.S_IXGRP)

    def test_compiler_args_class(self):
        cargsfunc = mesonbuild.compilers.CompilerArgs
        cc = mesonbuild.compilers.CCompiler([], 'fake', False)
        # Test that bad initialization fails
        self.assertRaises(TypeError, cargsfunc, [])
        self.assertRaises(TypeError, cargsfunc, [], [])
        self.assertRaises(TypeError, cargsfunc, cc, [], [])
        # Test that empty initialization works
        a = cargsfunc(cc)
        self.assertEqual(a, [])
        # Test that list initialization works
        a = cargsfunc(['-I.', '-I..'], cc)
        self.assertEqual(a, ['-I.', '-I..'])
        # Test that there is no de-dup on initialization
        self.assertEqual(cargsfunc(['-I.', '-I.'], cc), ['-I.', '-I.'])

        ## Test that appending works
        a.append('-I..')
        self.assertEqual(a, ['-I..', '-I.'])
        a.append('-O3')
        self.assertEqual(a, ['-I..', '-I.', '-O3'])

        ## Test that in-place addition works
        a += ['-O2', '-O2']
        self.assertEqual(a, ['-I..', '-I.', '-O3', '-O2', '-O2'])
        # Test that removal works
        a.remove('-O2')
        self.assertEqual(a, ['-I..', '-I.', '-O3', '-O2'])
        # Test that de-dup happens on addition
        a += ['-Ifoo', '-Ifoo']
        self.assertEqual(a, ['-Ifoo', '-I..', '-I.', '-O3', '-O2'])

        # .extend() is just +=, so we don't test it

        ## Test that addition works
        # Test that adding a list with just one old arg works and yields the same array
        a = a + ['-Ifoo']
        self.assertEqual(a, ['-Ifoo', '-I..', '-I.', '-O3', '-O2'])
        # Test that adding a list with one arg new and one old works
        a = a + ['-Ifoo', '-Ibaz']
        self.assertEqual(a, ['-Ifoo', '-Ibaz', '-I..', '-I.', '-O3', '-O2'])
        # Test that adding args that must be prepended and appended works
        a = a + ['-Ibar', '-Wall']
        self.assertEqual(a, ['-Ibar', '-Ifoo', '-Ibaz', '-I..', '-I.', '-O3', '-O2', '-Wall'])

        ## Test that reflected addition works
        # Test that adding to a list with just one old arg works and yields the same array
        a = ['-Ifoo'] + a
        self.assertEqual(a, ['-Ibar', '-Ifoo', '-Ibaz', '-I..', '-I.', '-O3', '-O2', '-Wall'])
        # Test that adding to a list with just one new arg that is not pre-pended works
        a = ['-Werror'] + a
        self.assertEqual(a, ['-Ibar', '-Ifoo', '-Ibaz', '-I..', '-I.', '-Werror', '-O3', '-O2', '-Wall'])
        # Test that adding to a list with two new args preserves the order
        a = ['-Ldir', '-Lbah'] + a
        self.assertEqual(a, ['-Ibar', '-Ifoo', '-Ibaz', '-I..', '-I.', '-Ldir', '-Lbah', '-Werror', '-O3', '-O2', '-Wall'])
        # Test that adding to a list with old args does nothing
        a = ['-Ibar', '-Ibaz', '-Ifoo'] + a
        self.assertEqual(a, ['-Ibar', '-Ifoo', '-Ibaz', '-I..', '-I.', '-Ldir', '-Lbah', '-Werror', '-O3', '-O2', '-Wall'])

        ## Test that adding libraries works
        l = cargsfunc(cc, ['-Lfoodir', '-lfoo'])
        self.assertEqual(l, ['-Lfoodir', '-lfoo'])
        # Adding a library and a libpath appends both correctly
        l += ['-Lbardir', '-lbar']
        self.assertEqual(l, ['-Lbardir', '-Lfoodir', '-lfoo', '-lbar'])
        # Adding the same library again does nothing
        l += ['-lbar']
        self.assertEqual(l, ['-Lbardir', '-Lfoodir', '-lfoo', '-lbar'])

        ## Test that 'direct' append and extend works
        l = cargsfunc(cc, ['-Lfoodir', '-lfoo'])
        self.assertEqual(l, ['-Lfoodir', '-lfoo'])
        # Direct-adding a library and a libpath appends both correctly
        l.extend_direct(['-Lbardir', '-lbar'])
        self.assertEqual(l, ['-Lfoodir', '-lfoo', '-Lbardir', '-lbar'])
        # Direct-adding the same library again still adds it
        l.append_direct('-lbar')
        self.assertEqual(l, ['-Lfoodir', '-lfoo', '-Lbardir', '-lbar', '-lbar'])
        # Direct-adding with absolute path deduplicates
        l.append_direct('/libbaz.a')
        self.assertEqual(l, ['-Lfoodir', '-lfoo', '-Lbardir', '-lbar', '-lbar', '/libbaz.a'])
        # Adding libbaz again does nothing
        l.append_direct('/libbaz.a')
        self.assertEqual(l, ['-Lfoodir', '-lfoo', '-Lbardir', '-lbar', '-lbar', '/libbaz.a'])

    def test_compiler_args_class_gnuld(self):
        cargsfunc = mesonbuild.compilers.CompilerArgs
        ## Test --start/end-group
        gcc = mesonbuild.compilers.GnuCCompiler([], 'fake', mesonbuild.compilers.CompilerType.GCC_STANDARD, False)
        ## Test that 'direct' append and extend works
        l = cargsfunc(gcc, ['-Lfoodir', '-lfoo'])
        self.assertEqual(l.to_native(copy=True), ['-Lfoodir', '-Wl,--start-group', '-lfoo', '-Wl,--end-group'])
        # Direct-adding a library and a libpath appends both correctly
        l.extend_direct(['-Lbardir', '-lbar'])
        self.assertEqual(l.to_native(copy=True), ['-Lfoodir', '-Wl,--start-group', '-lfoo', '-Lbardir', '-lbar', '-Wl,--end-group'])
        # Direct-adding the same library again still adds it
        l.append_direct('-lbar')
        self.assertEqual(l.to_native(copy=True), ['-Lfoodir', '-Wl,--start-group', '-lfoo', '-Lbardir', '-lbar', '-lbar', '-Wl,--end-group'])
        # Direct-adding with absolute path deduplicates
        l.append_direct('/libbaz.a')
        self.assertEqual(l.to_native(copy=True), ['-Lfoodir', '-Wl,--start-group', '-lfoo', '-Lbardir', '-lbar', '-lbar', '/libbaz.a', '-Wl,--end-group'])
        # Adding libbaz again does nothing
        l.append_direct('/libbaz.a')
        self.assertEqual(l.to_native(copy=True), ['-Lfoodir', '-Wl,--start-group', '-lfoo', '-Lbardir', '-lbar', '-lbar', '/libbaz.a', '-Wl,--end-group'])
        # Adding a non-library argument doesn't include it in the group
        l += ['-Lfoo', '-Wl,--export-dynamic']
        self.assertEqual(l.to_native(copy=True), ['-Lfoo', '-Lfoodir', '-Wl,--start-group', '-lfoo', '-Lbardir', '-lbar', '-lbar', '/libbaz.a', '-Wl,--end-group', '-Wl,--export-dynamic'])
        # -Wl,-lfoo is detected as a library and gets added to the group
        l.append('-Wl,-ldl')
        self.assertEqual(l.to_native(copy=True), ['-Lfoo', '-Lfoodir', '-Wl,--start-group', '-lfoo', '-Lbardir', '-lbar', '-lbar', '/libbaz.a', '-Wl,--export-dynamic', '-Wl,-ldl', '-Wl,--end-group'])

    def test_string_templates_substitution(self):
        dictfunc = mesonbuild.mesonlib.get_filenames_templates_dict
        substfunc = mesonbuild.mesonlib.substitute_values
        ME = mesonbuild.mesonlib.MesonException

        # Identity
        self.assertEqual(dictfunc([], []), {})

        # One input, no outputs
        inputs = ['bar/foo.c.in']
        outputs = []
        ret = dictfunc(inputs, outputs)
        d = {'@INPUT@': inputs, '@INPUT0@': inputs[0],
             '@PLAINNAME@': 'foo.c.in', '@BASENAME@': 'foo.c'}
        # Check dictionary
        self.assertEqual(ret, d)
        # Check substitutions
        cmd = ['some', 'ordinary', 'strings']
        self.assertEqual(substfunc(cmd, d), cmd)
        cmd = ['@INPUT@.out', 'ordinary', 'strings']
        self.assertEqual(substfunc(cmd, d), [inputs[0] + '.out'] + cmd[1:])
        cmd = ['@INPUT0@.out', '@PLAINNAME@.ok', 'strings']
        self.assertEqual(substfunc(cmd, d),
                         [inputs[0] + '.out'] + [d['@PLAINNAME@'] + '.ok'] + cmd[2:])
        cmd = ['@INPUT@', '@BASENAME@.hah', 'strings']
        self.assertEqual(substfunc(cmd, d),
                         inputs + [d['@BASENAME@'] + '.hah'] + cmd[2:])
        cmd = ['@OUTPUT@']
        self.assertRaises(ME, substfunc, cmd, d)

        # One input, one output
        inputs = ['bar/foo.c.in']
        outputs = ['out.c']
        ret = dictfunc(inputs, outputs)
        d = {'@INPUT@': inputs, '@INPUT0@': inputs[0],
             '@PLAINNAME@': 'foo.c.in', '@BASENAME@': 'foo.c',
             '@OUTPUT@': outputs, '@OUTPUT0@': outputs[0], '@OUTDIR@': '.'}
        # Check dictionary
        self.assertEqual(ret, d)
        # Check substitutions
        cmd = ['some', 'ordinary', 'strings']
        self.assertEqual(substfunc(cmd, d), cmd)
        cmd = ['@INPUT@.out', '@OUTPUT@', 'strings']
        self.assertEqual(substfunc(cmd, d),
                         [inputs[0] + '.out'] + outputs + cmd[2:])
        cmd = ['@INPUT0@.out', '@PLAINNAME@.ok', '@OUTPUT0@']
        self.assertEqual(substfunc(cmd, d),
                         [inputs[0] + '.out', d['@PLAINNAME@'] + '.ok'] + outputs)
        cmd = ['@INPUT@', '@BASENAME@.hah', 'strings']
        self.assertEqual(substfunc(cmd, d),
                         inputs + [d['@BASENAME@'] + '.hah'] + cmd[2:])

        # One input, one output with a subdir
        outputs = ['dir/out.c']
        ret = dictfunc(inputs, outputs)
        d = {'@INPUT@': inputs, '@INPUT0@': inputs[0],
             '@PLAINNAME@': 'foo.c.in', '@BASENAME@': 'foo.c',
             '@OUTPUT@': outputs, '@OUTPUT0@': outputs[0], '@OUTDIR@': 'dir'}
        # Check dictionary
        self.assertEqual(ret, d)

        # Two inputs, no outputs
        inputs = ['bar/foo.c.in', 'baz/foo.c.in']
        outputs = []
        ret = dictfunc(inputs, outputs)
        d = {'@INPUT@': inputs, '@INPUT0@': inputs[0], '@INPUT1@': inputs[1]}
        # Check dictionary
        self.assertEqual(ret, d)
        # Check substitutions
        cmd = ['some', 'ordinary', 'strings']
        self.assertEqual(substfunc(cmd, d), cmd)
        cmd = ['@INPUT@', 'ordinary', 'strings']
        self.assertEqual(substfunc(cmd, d), inputs + cmd[1:])
        cmd = ['@INPUT0@.out', 'ordinary', 'strings']
        self.assertEqual(substfunc(cmd, d), [inputs[0] + '.out'] + cmd[1:])
        cmd = ['@INPUT0@.out', '@INPUT1@.ok', 'strings']
        self.assertEqual(substfunc(cmd, d), [inputs[0] + '.out', inputs[1] + '.ok'] + cmd[2:])
        cmd = ['@INPUT0@', '@INPUT1@', 'strings']
        self.assertEqual(substfunc(cmd, d), inputs + cmd[2:])
        # Many inputs, can't use @INPUT@ like this
        cmd = ['@INPUT@.out', 'ordinary', 'strings']
        self.assertRaises(ME, substfunc, cmd, d)
        # Not enough inputs
        cmd = ['@INPUT2@.out', 'ordinary', 'strings']
        self.assertRaises(ME, substfunc, cmd, d)
        # Too many inputs
        cmd = ['@PLAINNAME@']
        self.assertRaises(ME, substfunc, cmd, d)
        cmd = ['@BASENAME@']
        self.assertRaises(ME, substfunc, cmd, d)
        # No outputs
        cmd = ['@OUTPUT@']
        self.assertRaises(ME, substfunc, cmd, d)
        cmd = ['@OUTPUT0@']
        self.assertRaises(ME, substfunc, cmd, d)
        cmd = ['@OUTDIR@']
        self.assertRaises(ME, substfunc, cmd, d)

        # Two inputs, one output
        outputs = ['dir/out.c']
        ret = dictfunc(inputs, outputs)
        d = {'@INPUT@': inputs, '@INPUT0@': inputs[0], '@INPUT1@': inputs[1],
             '@OUTPUT@': outputs, '@OUTPUT0@': outputs[0], '@OUTDIR@': 'dir'}
        # Check dictionary
        self.assertEqual(ret, d)
        # Check substitutions
        cmd = ['some', 'ordinary', 'strings']
        self.assertEqual(substfunc(cmd, d), cmd)
        cmd = ['@OUTPUT@', 'ordinary', 'strings']
        self.assertEqual(substfunc(cmd, d), outputs + cmd[1:])
        cmd = ['@OUTPUT@.out', 'ordinary', 'strings']
        self.assertEqual(substfunc(cmd, d), [outputs[0] + '.out'] + cmd[1:])
        cmd = ['@OUTPUT0@.out', '@INPUT1@.ok', 'strings']
        self.assertEqual(substfunc(cmd, d), [outputs[0] + '.out', inputs[1] + '.ok'] + cmd[2:])
        # Many inputs, can't use @INPUT@ like this
        cmd = ['@INPUT@.out', 'ordinary', 'strings']
        self.assertRaises(ME, substfunc, cmd, d)
        # Not enough inputs
        cmd = ['@INPUT2@.out', 'ordinary', 'strings']
        self.assertRaises(ME, substfunc, cmd, d)
        # Not enough outputs
        cmd = ['@OUTPUT2@.out', 'ordinary', 'strings']
        self.assertRaises(ME, substfunc, cmd, d)

        # Two inputs, two outputs
        outputs = ['dir/out.c', 'dir/out2.c']
        ret = dictfunc(inputs, outputs)
        d = {'@INPUT@': inputs, '@INPUT0@': inputs[0], '@INPUT1@': inputs[1],
             '@OUTPUT@': outputs, '@OUTPUT0@': outputs[0], '@OUTPUT1@': outputs[1],
             '@OUTDIR@': 'dir'}
        # Check dictionary
        self.assertEqual(ret, d)
        # Check substitutions
        cmd = ['some', 'ordinary', 'strings']
        self.assertEqual(substfunc(cmd, d), cmd)
        cmd = ['@OUTPUT@', 'ordinary', 'strings']
        self.assertEqual(substfunc(cmd, d), outputs + cmd[1:])
        cmd = ['@OUTPUT0@', '@OUTPUT1@', 'strings']
        self.assertEqual(substfunc(cmd, d), outputs + cmd[2:])
        cmd = ['@OUTPUT0@.out', '@INPUT1@.ok', '@OUTDIR@']
        self.assertEqual(substfunc(cmd, d), [outputs[0] + '.out', inputs[1] + '.ok', 'dir'])
        # Many inputs, can't use @INPUT@ like this
        cmd = ['@INPUT@.out', 'ordinary', 'strings']
        self.assertRaises(ME, substfunc, cmd, d)
        # Not enough inputs
        cmd = ['@INPUT2@.out', 'ordinary', 'strings']
        self.assertRaises(ME, substfunc, cmd, d)
        # Not enough outputs
        cmd = ['@OUTPUT2@.out', 'ordinary', 'strings']
        self.assertRaises(ME, substfunc, cmd, d)
        # Many outputs, can't use @OUTPUT@ like this
        cmd = ['@OUTPUT@.out', 'ordinary', 'strings']
        self.assertRaises(ME, substfunc, cmd, d)

    def test_needs_exe_wrapper_override(self):
        config = ConfigParser()
        config['binaries'] = {
            'c': '\'/usr/bin/gcc\'',
        }
        config['host_machine'] = {
            'system': '\'linux\'',
            'cpu_family': '\'arm\'',
            'cpu': '\'armv7\'',
            'endian': '\'little\'',
        }
        # Can not be used as context manager because we need to
        # open it a second time and this is not possible on
        # Windows.
        configfile = tempfile.NamedTemporaryFile(mode='w+', delete=False)
        configfilename = configfile.name
        config.write(configfile)
        configfile.flush()
        configfile.close()
        opts = get_fake_options()
        opts.cross_file = configfilename
        env = get_fake_env(opts=opts)
        detected_value = env.need_exe_wrapper()
        os.unlink(configfilename)

        desired_value = not detected_value
        config['properties'] = {
            'needs_exe_wrapper': 'true' if desired_value else 'false'
        }

        configfile = tempfile.NamedTemporaryFile(mode='w+', delete=False)
        configfilename = configfile.name
        config.write(configfile)
        configfile.close()
        opts = get_fake_options()
        opts.cross_file = configfilename
        env = get_fake_env(opts=opts)
        forced_value = env.need_exe_wrapper()
        os.unlink(configfilename)

        self.assertEqual(forced_value, desired_value)

    def test_listify(self):
        listify = mesonbuild.mesonlib.listify
        # Test sanity
        self.assertEqual([1], listify(1))
        self.assertEqual([], listify([]))
        self.assertEqual([1], listify([1]))
        # Test flattening
        self.assertEqual([1, 2, 3], listify([1, [2, 3]]))
        self.assertEqual([1, 2, 3], listify([1, [2, [3]]]))
        self.assertEqual([1, [2, [3]]], listify([1, [2, [3]]], flatten=False))
        # Test flattening and unholdering
        holder1 = ObjectHolder(1)
        holder3 = ObjectHolder(3)
        self.assertEqual([holder1], listify(holder1))
        self.assertEqual([holder1], listify([holder1]))
        self.assertEqual([holder1, 2], listify([holder1, 2]))
        self.assertEqual([holder1, 2, 3], listify([holder1, 2, [3]]))
        self.assertEqual([1], listify(holder1, unholder=True))
        self.assertEqual([1], listify([holder1], unholder=True))
        self.assertEqual([1, 2], listify([holder1, 2], unholder=True))
        self.assertEqual([1, 2, 3], listify([holder1, 2, [holder3]], unholder=True))
        # Unholding doesn't work recursively when not flattening
        self.assertEqual([1, [2], [holder3]], listify([holder1, [2], [holder3]], unholder=True, flatten=False))

    def test_extract_as_list(self):
        extract = mesonbuild.mesonlib.extract_as_list
        # Test sanity
        kwargs = {'sources': [1, 2, 3]}
        self.assertEqual([1, 2, 3], extract(kwargs, 'sources'))
        self.assertEqual(kwargs, {'sources': [1, 2, 3]})
        self.assertEqual([1, 2, 3], extract(kwargs, 'sources', pop=True))
        self.assertEqual(kwargs, {})
        # Test unholding
        holder3 = ObjectHolder(3)
        kwargs = {'sources': [1, 2, holder3]}
        self.assertEqual([1, 2, 3], extract(kwargs, 'sources', unholder=True))
        self.assertEqual(kwargs, {'sources': [1, 2, holder3]})
        self.assertEqual([1, 2, 3], extract(kwargs, 'sources', unholder=True, pop=True))
        self.assertEqual(kwargs, {})
        # Test listification
        kwargs = {'sources': [1, 2, 3], 'pch_sources': [4, 5, 6]}
        self.assertEqual([[1, 2, 3], [4, 5, 6]], extract(kwargs, 'sources', 'pch_sources'))

    def test_pkgconfig_module(self):

        class Mock:
            pass

        mock = Mock()
        mock.pcdep = Mock()
        mock.pcdep.name = "some_name"
        mock.version_reqs = []

        # pkgconfig dependency as lib
        deps = mesonbuild.modules.pkgconfig.DependenciesHelper("thislib")
        deps.add_pub_libs([mock])
        self.assertEqual(deps.format_reqs(deps.pub_reqs), "some_name")

        # pkgconfig dependency as requires
        deps = mesonbuild.modules.pkgconfig.DependenciesHelper("thislib")
        deps.add_pub_reqs([mock])
        self.assertEqual(deps.format_reqs(deps.pub_reqs), "some_name")

    def _test_all_naming(self, cc, env, patterns, platform):
        shr = patterns[platform]['shared']
        stc = patterns[platform]['static']
        p = cc.get_library_naming(env, 'shared')
        self.assertEqual(p, shr)
        p = cc.get_library_naming(env, 'static')
        self.assertEqual(p, stc)
        p = cc.get_library_naming(env, 'static-shared')
        self.assertEqual(p, stc + shr)
        p = cc.get_library_naming(env, 'shared-static')
        self.assertEqual(p, shr + stc)
        p = cc.get_library_naming(env, 'default')
        self.assertEqual(p, shr + stc)
        # Test find library by mocking up openbsd
        if platform != 'openbsd':
            return
        with tempfile.TemporaryDirectory() as tmpdir:
            with open(os.path.join(tmpdir, 'libfoo.so.6.0'), 'w') as f:
                f.write('')
            with open(os.path.join(tmpdir, 'libfoo.so.5.0'), 'w') as f:
                f.write('')
            with open(os.path.join(tmpdir, 'libfoo.so.54.0'), 'w') as f:
                f.write('')
            with open(os.path.join(tmpdir, 'libfoo.so.66a.0b'), 'w') as f:
                f.write('')
            with open(os.path.join(tmpdir, 'libfoo.so.70.0.so.1'), 'w') as f:
                f.write('')
            found = cc.find_library_real('foo', env, [tmpdir], '', 'default')
            self.assertEqual(os.path.basename(found[0]), 'libfoo.so.54.0')

    def test_find_library_patterns(self):
        '''
        Unit test for the library search patterns used by find_library()
        '''
        unix_static = ('lib{}.a', '{}.a')
        msvc_static = ('lib{}.a', 'lib{}.lib', '{}.a', '{}.lib')
        # This is the priority list of pattern matching for library searching
        patterns = {'openbsd': {'shared': ('lib{}.so', '{}.so', 'lib{}.so.[0-9]*.[0-9]*', '{}.so.[0-9]*.[0-9]*'),
                                'static': unix_static},
                    'linux': {'shared': ('lib{}.so', '{}.so'),
                              'static': unix_static},
                    'darwin': {'shared': ('lib{}.dylib', 'lib{}.so', '{}.dylib', '{}.so'),
                               'static': unix_static},
                    'cygwin': {'shared': ('cyg{}.dll', 'cyg{}.dll.a', 'lib{}.dll',
                                          'lib{}.dll.a', '{}.dll', '{}.dll.a'),
                               'static': ('cyg{}.a',) + unix_static},
                    'windows-msvc': {'shared': ('lib{}.lib', '{}.lib'),
                                     'static': msvc_static},
                    'windows-mingw': {'shared': ('lib{}.dll.a', 'lib{}.lib', 'lib{}.dll',
                                                 '{}.dll.a', '{}.lib', '{}.dll'),
                                      'static': msvc_static}}
        env = get_fake_env()
        cc = env.detect_c_compiler(False)
        if is_osx():
            self._test_all_naming(cc, env, patterns, 'darwin')
        elif is_cygwin():
            self._test_all_naming(cc, env, patterns, 'cygwin')
        elif is_windows():
            if cc.get_argument_syntax() == 'msvc':
                self._test_all_naming(cc, env, patterns, 'windows-msvc')
            else:
                self._test_all_naming(cc, env, patterns, 'windows-mingw')
        elif is_openbsd():
            self._test_all_naming(cc, env, patterns, 'openbsd')
        else:
            self._test_all_naming(cc, env, patterns, 'linux')
            true = lambda x, y: True
            with PatchModule(mesonbuild.compilers.c.for_openbsd,
                             'mesonbuild.compilers.c.for_openbsd', true):
                self._test_all_naming(cc, env, patterns, 'openbsd')
            with PatchModule(mesonbuild.compilers.c.for_darwin,
                             'mesonbuild.compilers.c.for_darwin', true):
                self._test_all_naming(cc, env, patterns, 'darwin')
            with PatchModule(mesonbuild.compilers.c.for_cygwin,
                             'mesonbuild.compilers.c.for_cygwin', true):
                self._test_all_naming(cc, env, patterns, 'cygwin')
            with PatchModule(mesonbuild.compilers.c.for_windows,
                             'mesonbuild.compilers.c.for_windows', true):
                self._test_all_naming(cc, env, patterns, 'windows-mingw')

    def test_pkgconfig_parse_libs(self):
        '''
        Unit test for parsing of pkg-config output to search for libraries

        https://github.com/mesonbuild/meson/issues/3951
        '''
        def create_static_lib(name):
            if not is_osx():
                name.open('w').close()
                return
            src = name.with_suffix('.c')
            out = name.with_suffix('.o')
            with src.open('w') as f:
                f.write('int meson_foobar (void) { return 0; }')
            subprocess.check_call(['clang', '-c', str(src), '-o', str(out)])
            subprocess.check_call(['ar', 'csr', str(name), str(out)])

        with tempfile.TemporaryDirectory() as tmpdir:
            pkgbin = ExternalProgram('pkg-config', command=['pkg-config'], silent=True)
            env = get_fake_env()
            compiler = env.detect_c_compiler(False)
            env.coredata.compilers = {'c': compiler}
            env.coredata.compiler_options.host['c_link_args'] = FakeCompilerOptions()
            p1 = Path(tmpdir) / '1'
            p2 = Path(tmpdir) / '2'
            p1.mkdir()
            p2.mkdir()
            # libfoo.a is in one prefix
            create_static_lib(p1 / 'libfoo.a')
            # libbar.a is in both prefixes
            create_static_lib(p1 / 'libbar.a')
            create_static_lib(p2 / 'libbar.a')
            # Ensure that we never statically link to these
            create_static_lib(p1 / 'libpthread.a')
            create_static_lib(p1 / 'libm.a')
            create_static_lib(p1 / 'libc.a')
            create_static_lib(p1 / 'libdl.a')
            create_static_lib(p1 / 'librt.a')

            def fake_call_pkgbin(self, args, env=None):
                if '--libs' not in args:
                    return 0, ''
                if args[0] == 'foo':
                    return 0, '-L{} -lfoo -L{} -lbar'.format(p2.as_posix(), p1.as_posix())
                if args[0] == 'bar':
                    return 0, '-L{} -lbar'.format(p2.as_posix())
                if args[0] == 'internal':
                    return 0, '-L{} -lpthread -lm -lc -lrt -ldl'.format(p1.as_posix())

            old_call = PkgConfigDependency._call_pkgbin
            old_check = PkgConfigDependency.check_pkgconfig
            PkgConfigDependency._call_pkgbin = fake_call_pkgbin
            PkgConfigDependency.check_pkgconfig = lambda x, _: pkgbin
            # Test begins
            try:
                kwargs = {'required': True, 'silent': True}
                foo_dep = PkgConfigDependency('foo', env, kwargs)
                self.assertEqual(foo_dep.get_link_args(),
                                 [(p1 / 'libfoo.a').as_posix(), (p2 / 'libbar.a').as_posix()])
                bar_dep = PkgConfigDependency('bar', env, kwargs)
                self.assertEqual(bar_dep.get_link_args(), [(p2 / 'libbar.a').as_posix()])
                internal_dep = PkgConfigDependency('internal', env, kwargs)
                if compiler.get_argument_syntax() == 'msvc':
                    self.assertEqual(internal_dep.get_link_args(), [])
                else:
                    link_args = internal_dep.get_link_args()
                    for link_arg in link_args:
                        for lib in ('pthread', 'm', 'c', 'dl', 'rt'):
                            self.assertNotIn('lib{}.a'.format(lib), link_arg, msg=link_args)
            finally:
                # Test ends
                PkgConfigDependency._call_pkgbin = old_call
                PkgConfigDependency.check_pkgconfig = old_check
                # Reset dependency class to ensure that in-process configure doesn't mess up
                PkgConfigDependency.pkgbin_cache = {}
                PkgConfigDependency.class_pkgbin = PerMachine(None, None, None)

    def test_version_compare(self):
        comparefunc = mesonbuild.mesonlib.version_compare_many
        for (a, b, result) in [
                ('0.99.beta19', '>= 0.99.beta14', True),
        ]:
            self.assertEqual(comparefunc(a, b)[0], result)

        for (a, b, result) in [
                # examples from https://fedoraproject.org/wiki/Archive:Tools/RPM/VersionComparison
                ("1.0010", "1.9", 1),
                ("1.05", "1.5", 0),
                ("1.0", "1", 1),
                ("2.50", "2.5", 1),
                ("fc4", "fc.4", 0),
                ("FC5", "fc4", -1),
                ("2a", "2.0", -1),
                ("1.0", "1.fc4", 1),
                ("3.0.0_fc", "3.0.0.fc", 0),
                # from RPM tests
                ("1.0", "1.0", 0),
                ("1.0", "2.0", -1),
                ("2.0", "1.0", 1),
                ("2.0.1", "2.0.1", 0),
                ("2.0", "2.0.1", -1),
                ("2.0.1", "2.0", 1),
                ("2.0.1a", "2.0.1a", 0),
                ("2.0.1a", "2.0.1", 1),
                ("2.0.1", "2.0.1a", -1),
                ("5.5p1", "5.5p1", 0),
                ("5.5p1", "5.5p2", -1),
                ("5.5p2", "5.5p1", 1),
                ("5.5p10", "5.5p10", 0),
                ("5.5p1", "5.5p10", -1),
                ("5.5p10", "5.5p1", 1),
                ("10xyz", "10.1xyz", -1),
                ("10.1xyz", "10xyz", 1),
                ("xyz10", "xyz10", 0),
                ("xyz10", "xyz10.1", -1),
                ("xyz10.1", "xyz10", 1),
                ("xyz.4", "xyz.4", 0),
                ("xyz.4", "8", -1),
                ("8", "xyz.4", 1),
                ("xyz.4", "2", -1),
                ("2", "xyz.4", 1),
                ("5.5p2", "5.6p1", -1),
                ("5.6p1", "5.5p2", 1),
                ("5.6p1", "6.5p1", -1),
                ("6.5p1", "5.6p1", 1),
                ("6.0.rc1", "6.0", 1),
                ("6.0", "6.0.rc1", -1),
                ("10b2", "10a1", 1),
                ("10a2", "10b2", -1),
                ("1.0aa", "1.0aa", 0),
                ("1.0a", "1.0aa", -1),
                ("1.0aa", "1.0a", 1),
                ("10.0001", "10.0001", 0),
                ("10.0001", "10.1", 0),
                ("10.1", "10.0001", 0),
                ("10.0001", "10.0039", -1),
                ("10.0039", "10.0001", 1),
                ("4.999.9", "5.0", -1),
                ("5.0", "4.999.9", 1),
                ("20101121", "20101121", 0),
                ("20101121", "20101122", -1),
                ("20101122", "20101121", 1),
                ("2_0", "2_0", 0),
                ("2.0", "2_0", 0),
                ("2_0", "2.0", 0),
                ("a", "a", 0),
                ("a+", "a+", 0),
                ("a+", "a_", 0),
                ("a_", "a+", 0),
                ("+a", "+a", 0),
                ("+a", "_a", 0),
                ("_a", "+a", 0),
                ("+_", "+_", 0),
                ("_+", "+_", 0),
                ("_+", "_+", 0),
                ("+", "_", 0),
                ("_", "+", 0),
                # other tests
                ('0.99.beta19', '0.99.beta14', 1),
                ("1.0.0", "2.0.0", -1),
                (".0.0", "2.0.0", -1),
                ("alpha", "beta", -1),
                ("1.0", "1.0.0", -1),
                ("2.456", "2.1000", -1),
                ("2.1000", "3.111", -1),
                ("2.001", "2.1", 0),
                ("2.34", "2.34", 0),
                ("6.1.2", "6.3.8", -1),
                ("1.7.3.0", "2.0.0", -1),
                ("2.24.51", "2.25", -1),
                ("2.1.5+20120813+gitdcbe778", "2.1.5", 1),
                ("3.4.1", "3.4b1", 1),
                ("041206", "200090325", -1),
                ("0.6.2+git20130413", "0.6.2", 1),
                ("2.6.0+bzr6602", "2.6.0", 1),
                ("2.6.0", "2.6b2", 1),
                ("2.6.0+bzr6602", "2.6b2x", 1),
                ("0.6.7+20150214+git3a710f9", "0.6.7", 1),
                ("15.8b", "15.8.0.1", -1),
                ("1.2rc1", "1.2.0", -1),
        ]:
            ver_a = Version(a)
            ver_b = Version(b)
            self.assertEqual(ver_a.__cmp__(ver_b), result)
            self.assertEqual(ver_b.__cmp__(ver_a), -result)

@unittest.skipIf(is_tarball(), 'Skipping because this is a tarball release')
class DataTests(unittest.TestCase):

    def test_snippets(self):
        hashcounter = re.compile('^ *(#)+')
        snippet_dir = Path('docs/markdown/snippets')
        self.assertTrue(snippet_dir.is_dir())
        for f in snippet_dir.glob('*'):
            self.assertTrue(f.is_file())
            if f.parts[-1].endswith('~'):
                continue
            if f.suffix == '.md':
                in_code_block = False
                with f.open() as snippet:
                    for line in snippet:
                        if line.startswith('    '):
                            continue
                        if line.startswith('```'):
                            in_code_block = not in_code_block
                        if in_code_block:
                            continue
                        m = re.match(hashcounter, line)
                        if m:
                            self.assertEqual(len(m.group(0)), 2, 'All headings in snippets must have two hash symbols: ' + f.name)
                self.assertFalse(in_code_block, 'Unclosed code block.')
            else:
                if f.name != 'add_release_note_snippets_here':
                    self.assertTrue(False, 'A file without .md suffix in snippets dir: ' + f.name)

    def test_compiler_options_documented(self):
        '''
        Test that C and C++ compiler options and base options are documented in
        Builtin-Options.md. Only tests the default compiler for the current
        platform on the CI.
        '''
        md = None
        with open('docs/markdown/Builtin-options.md') as f:
            md = f.read()
        self.assertIsNotNone(md)
        env = get_fake_env()
        # FIXME: Support other compilers
        cc = env.detect_c_compiler(False)
        cpp = env.detect_cpp_compiler(False)
        for comp in (cc, cpp):
            for opt in comp.get_options().keys():
                self.assertIn(opt, md)
            for opt in comp.base_options:
                self.assertIn(opt, md)
        self.assertNotIn('b_unknown', md)

    def test_cpu_families_documented(self):
        with open("docs/markdown/Reference-tables.md") as f:
            md = f.read()
        self.assertIsNotNone(md)

        sections = list(re.finditer(r"^## (.+)$", md, re.MULTILINE))
        for s1, s2 in zip(sections[::2], sections[1::2]):
            if s1.group(1) == "CPU families":
                # Extract the content for this section
                content = md[s1.end():s2.start()]
                # Find the list entries
                arches = [m.group(1) for m in re.finditer(r"^\| (\w+) +\|", content, re.MULTILINE)]
                # Drop the header
                arches = set(arches[1:])
                self.assertEqual(arches, set(mesonbuild.environment.known_cpu_families))

    def test_markdown_files_in_sitemap(self):
        '''
        Test that each markdown files in docs/markdown is referenced in sitemap.txt
        '''
        with open("docs/sitemap.txt") as f:
            md = f.read()
        self.assertIsNotNone(md)
        toc = list(m.group(1) for m in re.finditer(r"^\s*(\w.*)$", md, re.MULTILINE))
        markdownfiles = [f.name for f in Path("docs/markdown").iterdir() if f.is_file() and f.suffix == '.md']
        exceptions = ['_Sidebar.md']
        for f in markdownfiles:
            if f not in exceptions:
                self.assertIn(f, toc)

    def test_syntax_highlighting_files(self):
        '''
        Ensure that syntax highlighting files were updated for new functions in
        the global namespace in build files.
        '''
        env = get_fake_env()
        interp = Interpreter(FakeBuild(env), mock=True)
        with open('data/syntax-highlighting/vim/syntax/meson.vim') as f:
            res = re.search(r'syn keyword mesonBuiltin(\s+\\\s\w+)+', f.read(), re.MULTILINE)
            defined = set([a.strip() for a in res.group().split('\\')][1:])
            self.assertEqual(defined, set(chain(interp.funcs.keys(), interp.builtin.keys())))

    def test_all_functions_defined_in_ast_interpreter(self):
        '''
        Ensure that the all functions defined in the Interpreter are also defined
        in the AstInterpreter (and vice versa).
        '''
        env = get_fake_env()
        interp = Interpreter(FakeBuild(env), mock=True)
        astint = AstInterpreter('.', '')
        self.assertEqual(set(interp.funcs.keys()), set(astint.funcs.keys()))


class BasePlatformTests(unittest.TestCase):
    def setUp(self):
        super().setUp()
        src_root = os.path.dirname(__file__)
        src_root = os.path.join(os.getcwd(), src_root)
        self.src_root = src_root
        self.prefix = '/usr'
        self.libdir = 'lib'
        # Get the backend
        # FIXME: Extract this from argv?
        self.backend = getattr(Backend, os.environ.get('MESON_UNIT_TEST_BACKEND', 'ninja'))
        self.meson_args = ['--backend=' + self.backend.name]
        self.meson_cross_file = None
        self.meson_command = python_command + [get_meson_script()]
        self.setup_command = self.meson_command + self.meson_args
        self.mconf_command = self.meson_command + ['configure']
        self.mintro_command = self.meson_command + ['introspect']
        self.wrap_command = self.meson_command + ['wrap']
        self.rewrite_command = self.meson_command + ['rewrite']
        # Backend-specific build commands
        self.build_command, self.clean_command, self.test_command, self.install_command, \
            self.uninstall_command = get_backend_commands(self.backend)
        # Test directories
        self.common_test_dir = os.path.join(src_root, 'test cases/common')
        self.vala_test_dir = os.path.join(src_root, 'test cases/vala')
        self.framework_test_dir = os.path.join(src_root, 'test cases/frameworks')
        self.unit_test_dir = os.path.join(src_root, 'test cases/unit')
        self.rewrite_test_dir = os.path.join(src_root, 'test cases/rewrite')
        # Misc stuff
        self.orig_env = os.environ.copy()
        if self.backend is Backend.ninja:
            self.no_rebuild_stdout = ['ninja: no work to do.', 'samu: nothing to do']
        else:
            # VS doesn't have a stable output when no changes are done
            # XCode backend is untested with unit tests, help welcome!
            self.no_rebuild_stdout = ['UNKNOWN BACKEND {!r}'.format(self.backend.name)]

        self.builddirs = []
        self.new_builddir()

    def change_builddir(self, newdir):
        self.builddir = newdir
        self.privatedir = os.path.join(self.builddir, 'meson-private')
        self.logdir = os.path.join(self.builddir, 'meson-logs')
        self.installdir = os.path.join(self.builddir, 'install')
        self.distdir = os.path.join(self.builddir, 'meson-dist')
        self.mtest_command = self.meson_command + ['test', '-C', self.builddir]
        self.builddirs.append(self.builddir)

    def new_builddir(self):
        # In case the directory is inside a symlinked directory, find the real
        # path otherwise we might not find the srcdir from inside the builddir.
        newdir = os.path.realpath(tempfile.mkdtemp())
        self.change_builddir(newdir)

    def _print_meson_log(self):
        log = os.path.join(self.logdir, 'meson-log.txt')
        if not os.path.isfile(log):
            print("{!r} doesn't exist".format(log))
            return
        with open(log, 'r', encoding='utf-8') as f:
            print(f.read())

    def tearDown(self):
        for path in self.builddirs:
            try:
                windows_proof_rmtree(path)
            except FileNotFoundError:
                pass
        os.environ.clear()
        os.environ.update(self.orig_env)
        super().tearDown()

    def _run(self, command, workdir=None):
        '''
        Run a command while printing the stdout and stderr to stdout,
        and also return a copy of it
        '''
        # If this call hangs CI will just abort. It is very hard to distinguish
        # between CI issue and test bug in that case. Set timeout and fail loud
        # instead.
        p = subprocess.run(command, stdout=subprocess.PIPE,
                           stderr=subprocess.STDOUT, env=os.environ.copy(),
                           universal_newlines=True, cwd=workdir, timeout=60 * 5)
        print(p.stdout)
        if p.returncode != 0:
            if 'MESON_SKIP_TEST' in p.stdout:
                raise unittest.SkipTest('Project requested skipping.')
            raise subprocess.CalledProcessError(p.returncode, command, output=p.stdout)
        return p.stdout

    def init(self, srcdir, extra_args=None, default_args=True, inprocess=False):
        self.assertPathExists(srcdir)
        if extra_args is None:
            extra_args = []
        if not isinstance(extra_args, list):
            extra_args = [extra_args]
        args = [srcdir, self.builddir]
        if default_args:
            args += ['--prefix', self.prefix,
                     '--libdir', self.libdir]
            if self.meson_cross_file:
                args += ['--cross-file', self.meson_cross_file]
        self.privatedir = os.path.join(self.builddir, 'meson-private')
        if inprocess:
            try:
                (returncode, out, err) = run_configure_inprocess(self.meson_args + args + extra_args)
                if 'MESON_SKIP_TEST' in out:
                    raise unittest.SkipTest('Project requested skipping.')
                if returncode != 0:
                    self._print_meson_log()
                    print('Stdout:\n')
                    print(out)
                    print('Stderr:\n')
                    print(err)
                    raise RuntimeError('Configure failed')
            except:
                self._print_meson_log()
                raise
            finally:
                # Close log file to satisfy Windows file locking
                mesonbuild.mlog.shutdown()
                mesonbuild.mlog.log_dir = None
                mesonbuild.mlog.log_file = None
        else:
            try:
                out = self._run(self.setup_command + args + extra_args)
            except unittest.SkipTest:
                raise unittest.SkipTest('Project requested skipping: ' + srcdir)
            except:
                self._print_meson_log()
                raise
        return out

    def build(self, target=None, extra_args=None):
        if extra_args is None:
            extra_args = []
        # Add arguments for building the target (if specified),
        # and using the build dir (if required, with VS)
        args = get_builddir_target_args(self.backend, self.builddir, target)
        return self._run(self.build_command + args + extra_args, workdir=self.builddir)

    def clean(self):
        dir_args = get_builddir_target_args(self.backend, self.builddir, None)
        self._run(self.clean_command + dir_args, workdir=self.builddir)

    def run_tests(self, inprocess=False):
        if not inprocess:
            self._run(self.test_command, workdir=self.builddir)
        else:
            run_mtest_inprocess(['-C', self.builddir])

    def install(self, *, use_destdir=True):
        if self.backend is not Backend.ninja:
            raise unittest.SkipTest('{!r} backend can\'t install files'.format(self.backend.name))
        if use_destdir:
            os.environ['DESTDIR'] = self.installdir
        self._run(self.install_command, workdir=self.builddir)

    def uninstall(self):
        self._run(self.uninstall_command, workdir=self.builddir)

    def run_target(self, target):
        '''
        Run a Ninja target while printing the stdout and stderr to stdout,
        and also return a copy of it
        '''
        return self.build(target=target)

    def setconf(self, arg, will_build=True):
        if not isinstance(arg, list):
            arg = [arg]
        if will_build:
            ensure_backend_detects_changes(self.backend)
        self._run(self.mconf_command + arg + [self.builddir])

    def wipe(self):
        windows_proof_rmtree(self.builddir)

    def utime(self, f):
        ensure_backend_detects_changes(self.backend)
        os.utime(f)

    def get_compdb(self):
        if self.backend is not Backend.ninja:
            raise unittest.SkipTest('Compiler db not available with {} backend'.format(self.backend.name))
        try:
            with open(os.path.join(self.builddir, 'compile_commands.json')) as ifile:
                contents = json.load(ifile)
        except FileNotFoundError:
            raise unittest.SkipTest('Compiler db not found')
        # If Ninja is using .rsp files, generate them, read their contents, and
        # replace it as the command for all compile commands in the parsed json.
        if len(contents) > 0 and contents[0]['command'].endswith('.rsp'):
            # Pretend to build so that the rsp files are generated
            self.build(extra_args=['-d', 'keeprsp', '-n'])
            for each in contents:
                # Extract the actual command from the rsp file
                compiler, rsp = each['command'].split(' @')
                rsp = os.path.join(self.builddir, rsp)
                # Replace the command with its contents
                with open(rsp, 'r', encoding='utf-8') as f:
                    each['command'] = compiler + ' ' + f.read()
        return contents

    def get_meson_log(self):
        with open(os.path.join(self.builddir, 'meson-logs', 'meson-log.txt')) as f:
            return f.readlines()

    def get_meson_log_compiler_checks(self):
        '''
        Fetch a list command-lines run by meson for compiler checks.
        Each command-line is returned as a list of arguments.
        '''
        log = self.get_meson_log()
        prefix = 'Command line:'
        cmds = [l[len(prefix):].split() for l in log if l.startswith(prefix)]
        return cmds

    def introspect(self, args):
        if isinstance(args, str):
            args = [args]
        out = subprocess.check_output(self.mintro_command + args + [self.builddir],
                                      universal_newlines=True)
        return json.loads(out)

    def introspect_directory(self, directory, args):
        if isinstance(args, str):
            args = [args]
        out = subprocess.check_output(self.mintro_command + args + [directory],
                                      universal_newlines=True)
        try:
            obj = json.loads(out)
        except Exception as e:
            print(out)
            raise e
        return obj

    def assertPathEqual(self, path1, path2):
        '''
        Handles a lot of platform-specific quirks related to paths such as
        separator, case-sensitivity, etc.
        '''
        self.assertEqual(PurePath(path1), PurePath(path2))

    def assertPathListEqual(self, pathlist1, pathlist2):
        self.assertEqual(len(pathlist1), len(pathlist2))
        worklist = list(zip(pathlist1, pathlist2))
        for i in worklist:
            if i[0] is None:
                self.assertEqual(i[0], i[1])
            else:
                self.assertPathEqual(i[0], i[1])

    def assertPathBasenameEqual(self, path, basename):
        msg = '{!r} does not end with {!r}'.format(path, basename)
        # We cannot use os.path.basename because it returns '' when the path
        # ends with '/' for some silly reason. This is not how the UNIX utility
        # `basename` works.
        path_basename = PurePath(path).parts[-1]
        self.assertEqual(PurePath(path_basename), PurePath(basename), msg)

    def assertBuildIsNoop(self):
        ret = self.build()
        if self.backend is Backend.ninja:
            self.assertIn(ret.split('\n')[-2], self.no_rebuild_stdout)
        elif self.backend is Backend.vs:
            # Ensure that some target said that no rebuild was done
            self.assertIn('CustomBuild:\n  All outputs are up-to-date.', ret)
            self.assertIn('ClCompile:\n  All outputs are up-to-date.', ret)
            self.assertIn('Link:\n  All outputs are up-to-date.', ret)
            # Ensure that no targets were built
            clre = re.compile('ClCompile:\n [^\n]*cl', flags=re.IGNORECASE)
            linkre = re.compile('Link:\n [^\n]*link', flags=re.IGNORECASE)
            self.assertNotRegex(ret, clre)
            self.assertNotRegex(ret, linkre)
        elif self.backend is Backend.xcode:
            raise unittest.SkipTest('Please help us fix this test on the xcode backend')
        else:
            raise RuntimeError('Invalid backend: {!r}'.format(self.backend.name))

    def assertRebuiltTarget(self, target):
        ret = self.build()
        if self.backend is Backend.ninja:
            self.assertIn('Linking target {}'.format(target), ret)
        elif self.backend is Backend.vs:
            # Ensure that this target was rebuilt
            linkre = re.compile('Link:\n [^\n]*link[^\n]*' + target, flags=re.IGNORECASE)
            self.assertRegex(ret, linkre)
        elif self.backend is Backend.xcode:
            raise unittest.SkipTest('Please help us fix this test on the xcode backend')
        else:
            raise RuntimeError('Invalid backend: {!r}'.format(self.backend.name))

    def assertPathExists(self, path):
        m = 'Path {!r} should exist'.format(path)
        self.assertTrue(os.path.exists(path), msg=m)

    def assertPathDoesNotExist(self, path):
        m = 'Path {!r} should not exist'.format(path)
        self.assertFalse(os.path.exists(path), msg=m)


class AllPlatformTests(BasePlatformTests):
    '''
    Tests that should run on all platforms
    '''
    def test_default_options_prefix(self):
        '''
        Tests that setting a prefix in default_options in project() works.
        Can't be an ordinary test because we pass --prefix to meson there.
        https://github.com/mesonbuild/meson/issues/1349
        '''
        testdir = os.path.join(self.common_test_dir, '91 default options')
        self.init(testdir, default_args=False)
        opts = self.introspect('--buildoptions')
        for opt in opts:
            if opt['name'] == 'prefix':
                prefix = opt['value']
        self.assertEqual(prefix, '/absoluteprefix')

    def test_do_conf_file_preserve_newlines(self):

        def conf_file(in_data, confdata):
            with temp_filename() as fin:
                with open(fin, 'wb') as fobj:
                    fobj.write(in_data.encode('utf-8'))
                with temp_filename() as fout:
                    mesonbuild.mesonlib.do_conf_file(fin, fout, confdata, 'meson')
                    with open(fout, 'rb') as fobj:
                        return fobj.read().decode('utf-8')

        confdata = {'VAR': ('foo', 'bar')}
        self.assertEqual(conf_file('@VAR@\n@VAR@\n', confdata), 'foo\nfoo\n')
        self.assertEqual(conf_file('@VAR@\r\n@VAR@\r\n', confdata), 'foo\r\nfoo\r\n')

    def test_absolute_prefix_libdir(self):
        '''
        Tests that setting absolute paths for --prefix and --libdir work. Can't
        be an ordinary test because these are set via the command-line.
        https://github.com/mesonbuild/meson/issues/1341
        https://github.com/mesonbuild/meson/issues/1345
        '''
        testdir = os.path.join(self.common_test_dir, '91 default options')
        prefix = '/someabs'
        libdir = 'libdir'
        extra_args = ['--prefix=' + prefix,
                      # This can just be a relative path, but we want to test
                      # that passing this as an absolute path also works
                      '--libdir=' + prefix + '/' + libdir]
        self.init(testdir, extra_args, default_args=False)
        opts = self.introspect('--buildoptions')
        for opt in opts:
            if opt['name'] == 'prefix':
                self.assertEqual(prefix, opt['value'])
            elif opt['name'] == 'libdir':
                self.assertEqual(libdir, opt['value'])

    def test_libdir_must_be_inside_prefix(self):
        '''
        Tests that libdir is forced to be inside prefix no matter how it is set.
        Must be a unit test for obvious reasons.
        '''
        testdir = os.path.join(self.common_test_dir, '1 trivial')
        # libdir being inside prefix is ok
        args = ['--prefix', '/opt', '--libdir', '/opt/lib32']
        self.init(testdir, args)
        self.wipe()
        # libdir not being inside prefix is not ok
        args = ['--prefix', '/usr', '--libdir', '/opt/lib32']
        self.assertRaises(subprocess.CalledProcessError, self.init, testdir, args)
        self.wipe()
        # libdir must be inside prefix even when set via mesonconf
        self.init(testdir)
        self.assertRaises(subprocess.CalledProcessError, self.setconf, '-Dlibdir=/opt', False)

    def test_prefix_dependent_defaults(self):
        '''
        Tests that configured directory paths are set to prefix dependent
        defaults.
        '''
        testdir = os.path.join(self.common_test_dir, '1 trivial')
        expected = {
            '/opt': {'prefix': '/opt',
                     'bindir': 'bin', 'datadir': 'share', 'includedir': 'include',
                     'infodir': 'share/info',
                     'libexecdir': 'libexec', 'localedir': 'share/locale',
                     'localstatedir': 'var', 'mandir': 'share/man',
                     'sbindir': 'sbin', 'sharedstatedir': 'com',
                     'sysconfdir': 'etc'},
            '/usr': {'prefix': '/usr',
                     'bindir': 'bin', 'datadir': 'share', 'includedir': 'include',
                     'infodir': 'share/info',
                     'libexecdir': 'libexec', 'localedir': 'share/locale',
                     'localstatedir': '/var', 'mandir': 'share/man',
                     'sbindir': 'sbin', 'sharedstatedir': '/var/lib',
                     'sysconfdir': '/etc'},
            '/usr/local': {'prefix': '/usr/local',
                           'bindir': 'bin', 'datadir': 'share',
                           'includedir': 'include', 'infodir': 'share/info',
                           'libexecdir': 'libexec',
                           'localedir': 'share/locale',
                           'localstatedir': '/var/local', 'mandir': 'share/man',
                           'sbindir': 'sbin', 'sharedstatedir': '/var/local/lib',
                           'sysconfdir': 'etc'},
            # N.B. We don't check 'libdir' as it's platform dependent, see
            # default_libdir():
        }
        for prefix in expected:
            args = ['--prefix', prefix]
            self.init(testdir, args, default_args=False)
            opts = self.introspect('--buildoptions')
            for opt in opts:
                name = opt['name']
                value = opt['value']
                if name in expected[prefix]:
                    self.assertEqual(value, expected[prefix][name])
            self.wipe()

    def test_default_options_prefix_dependent_defaults(self):
        '''
        Tests that setting a prefix in default_options in project() sets prefix
        dependent defaults for other options, and that those defaults can
        be overridden in default_options or by the command line.
        '''
        testdir = os.path.join(self.common_test_dir, '169 default options prefix dependent defaults')
        expected = {
            '':
            {'prefix':         '/usr',
             'sysconfdir':     '/etc',
             'localstatedir':  '/var',
             'sharedstatedir': '/sharedstate'},
            '--prefix=/usr':
            {'prefix':         '/usr',
             'sysconfdir':     '/etc',
             'localstatedir':  '/var',
             'sharedstatedir': '/sharedstate'},
            '--sharedstatedir=/var/state':
            {'prefix':         '/usr',
             'sysconfdir':     '/etc',
             'localstatedir':  '/var',
             'sharedstatedir': '/var/state'},
            '--sharedstatedir=/var/state --prefix=/usr --sysconfdir=sysconf':
            {'prefix':         '/usr',
             'sysconfdir':     'sysconf',
             'localstatedir':  '/var',
             'sharedstatedir': '/var/state'},
        }
        for args in expected:
            self.init(testdir, args.split(), default_args=False)
            opts = self.introspect('--buildoptions')
            for opt in opts:
                name = opt['name']
                value = opt['value']
                if name in expected[args]:
                    self.assertEqual(value, expected[args][name])
            self.wipe()

    def test_static_library_overwrite(self):
        '''
        Tests that static libraries are never appended to, always overwritten.
        Has to be a unit test because this involves building a project,
        reconfiguring, and building it again so that `ar` is run twice on the
        same static library.
        https://github.com/mesonbuild/meson/issues/1355
        '''
        testdir = os.path.join(self.common_test_dir, '3 static')
        env = get_fake_env(testdir, self.builddir, self.prefix)
        cc = env.detect_c_compiler(False)
        static_linker = env.detect_static_linker(cc)
        if is_windows():
            raise unittest.SkipTest('https://github.com/mesonbuild/meson/issues/1526')
        if not isinstance(static_linker, mesonbuild.linkers.ArLinker):
            raise unittest.SkipTest('static linker is not `ar`')
        # Configure
        self.init(testdir)
        # Get name of static library
        targets = self.introspect('--targets')
        self.assertEqual(len(targets), 1)
        libname = targets[0]['filename'][0]
        # Build and get contents of static library
        self.build()
        before = self._run(['ar', 't', os.path.join(self.builddir, libname)]).split()
        # Filter out non-object-file contents
        before = [f for f in before if f.endswith(('.o', '.obj'))]
        # Static library should contain only one object
        self.assertEqual(len(before), 1, msg=before)
        # Change the source to be built into the static library
        self.setconf('-Dsource=libfile2.c')
        self.build()
        after = self._run(['ar', 't', os.path.join(self.builddir, libname)]).split()
        # Filter out non-object-file contents
        after = [f for f in after if f.endswith(('.o', '.obj'))]
        # Static library should contain only one object
        self.assertEqual(len(after), 1, msg=after)
        # and the object must have changed
        self.assertNotEqual(before, after)

    def test_static_compile_order(self):
        '''
        Test that the order of files in a compiler command-line while compiling
        and linking statically is deterministic. This can't be an ordinary test
        case because we need to inspect the compiler database.
        https://github.com/mesonbuild/meson/pull/951
        '''
        testdir = os.path.join(self.common_test_dir, '5 linkstatic')
        self.init(testdir)
        compdb = self.get_compdb()
        # Rules will get written out in this order
        self.assertTrue(compdb[0]['file'].endswith("libfile.c"))
        self.assertTrue(compdb[1]['file'].endswith("libfile2.c"))
        self.assertTrue(compdb[2]['file'].endswith("libfile3.c"))
        self.assertTrue(compdb[3]['file'].endswith("libfile4.c"))
        # FIXME: We don't have access to the linker command

    def test_run_target_files_path(self):
        '''
        Test that run_targets are run from the correct directory
        https://github.com/mesonbuild/meson/issues/957
        '''
        testdir = os.path.join(self.common_test_dir, '55 run target')
        self.init(testdir)
        self.run_target('check_exists')

    def test_install_introspection(self):
        '''
        Tests that the Meson introspection API exposes install filenames correctly
        https://github.com/mesonbuild/meson/issues/829
        '''
        if self.backend is not Backend.ninja:
            raise unittest.SkipTest('{!r} backend can\'t install files'.format(self.backend.name))
        testdir = os.path.join(self.common_test_dir, '8 install')
        self.init(testdir)
        intro = self.introspect('--targets')
        if intro[0]['type'] == 'executable':
            intro = intro[::-1]
        self.assertPathListEqual(intro[0]['install_filename'], ['/usr/lib/libstat.a'])
        self.assertPathListEqual(intro[1]['install_filename'], ['/usr/bin/prog' + exe_suffix])

    def test_install_introspection_multiple_outputs(self):
        '''
        Tests that the Meson introspection API exposes multiple install filenames correctly without crashing
        https://github.com/mesonbuild/meson/pull/4555

        Reverted to the first file only because of https://github.com/mesonbuild/meson/pull/4547#discussion_r244173438
        TODO Change the format to a list officialy in a followup PR
        '''
        if self.backend is not Backend.ninja:
            raise unittest.SkipTest('{!r} backend can\'t install files'.format(self.backend.name))
        testdir = os.path.join(self.common_test_dir, '145 custom target multiple outputs')
        self.init(testdir)
        intro = self.introspect('--targets')
        if intro[0]['type'] == 'executable':
            intro = intro[::-1]
        self.assertPathListEqual(intro[0]['install_filename'], ['/usr/include/diff.h', '/usr/bin/diff.sh'])
        self.assertPathListEqual(intro[1]['install_filename'], ['/opt/same.h', '/opt/same.sh'])
        self.assertPathListEqual(intro[2]['install_filename'], ['/usr/include/first.h', None])
        self.assertPathListEqual(intro[3]['install_filename'], [None, '/usr/bin/second.sh'])

    def test_uninstall(self):
        exename = os.path.join(self.installdir, 'usr/bin/prog' + exe_suffix)
        testdir = os.path.join(self.common_test_dir, '8 install')
        self.init(testdir)
        self.assertPathDoesNotExist(exename)
        self.install()
        self.assertPathExists(exename)
        self.uninstall()
        self.assertPathDoesNotExist(exename)

    def test_forcefallback(self):
        testdir = os.path.join(self.unit_test_dir, '31 forcefallback')
        self.init(testdir, ['--wrap-mode=forcefallback'])
        self.build()
        self.run_tests()

    def test_testsetups(self):
        if not shutil.which('valgrind'):
            raise unittest.SkipTest('Valgrind not installed.')
        testdir = os.path.join(self.unit_test_dir, '2 testsetups')
        self.init(testdir)
        self.build()
        # Run tests without setup
        self.run_tests()
        with open(os.path.join(self.logdir, 'testlog.txt')) as f:
            basic_log = f.read()
        # Run buggy test with setup that has env that will make it fail
        self.assertRaises(subprocess.CalledProcessError,
                          self._run, self.mtest_command + ['--setup=valgrind'])
        with open(os.path.join(self.logdir, 'testlog-valgrind.txt')) as f:
            vg_log = f.read()
        self.assertFalse('TEST_ENV is set' in basic_log)
        self.assertFalse('Memcheck' in basic_log)
        self.assertTrue('TEST_ENV is set' in vg_log)
        self.assertTrue('Memcheck' in vg_log)
        # Run buggy test with setup without env that will pass
        self._run(self.mtest_command + ['--setup=wrapper'])
        # Setup with no properties works
        self._run(self.mtest_command + ['--setup=empty'])
        # Setup with only env works
        self._run(self.mtest_command + ['--setup=onlyenv'])
        self._run(self.mtest_command + ['--setup=onlyenv2'])
        self._run(self.mtest_command + ['--setup=onlyenv3'])
        # Setup with only a timeout works
        self._run(self.mtest_command + ['--setup=timeout'])

    def test_testsetup_selection(self):
        testdir = os.path.join(self.unit_test_dir, '14 testsetup selection')
        self.init(testdir)
        self.build()

        # Run tests without setup
        self.run_tests()

        self.assertRaises(subprocess.CalledProcessError, self._run, self.mtest_command + ['--setup=missingfromfoo'])
        self._run(self.mtest_command + ['--setup=missingfromfoo', '--no-suite=foo:'])

        self._run(self.mtest_command + ['--setup=worksforall'])
        self._run(self.mtest_command + ['--setup=main:worksforall'])

        self.assertRaises(subprocess.CalledProcessError, self._run,
                          self.mtest_command + ['--setup=onlyinbar'])
        self.assertRaises(subprocess.CalledProcessError, self._run,
                          self.mtest_command + ['--setup=onlyinbar', '--no-suite=main:'])
        self._run(self.mtest_command + ['--setup=onlyinbar', '--no-suite=main:', '--no-suite=foo:'])
        self._run(self.mtest_command + ['--setup=bar:onlyinbar'])
        self.assertRaises(subprocess.CalledProcessError, self._run,
                          self.mtest_command + ['--setup=foo:onlyinbar'])
        self.assertRaises(subprocess.CalledProcessError, self._run,
                          self.mtest_command + ['--setup=main:onlyinbar'])

    def test_testsetup_default(self):
        testdir = os.path.join(self.unit_test_dir, '49 testsetup default')
        self.init(testdir)
        self.build()

        # Run tests without --setup will cause the default setup to be used
        self.run_tests()
        with open(os.path.join(self.logdir, 'testlog.txt')) as f:
            default_log = f.read()

        # Run tests with explicitly using the same setup that is set as default
        self._run(self.mtest_command + ['--setup=mydefault'])
        with open(os.path.join(self.logdir, 'testlog-mydefault.txt')) as f:
            mydefault_log = f.read()

        # Run tests with another setup
        self._run(self.mtest_command + ['--setup=other'])
        with open(os.path.join(self.logdir, 'testlog-other.txt')) as f:
            other_log = f.read()

        self.assertTrue('ENV_A is 1' in default_log)
        self.assertTrue('ENV_B is 2' in default_log)
        self.assertTrue('ENV_C is 2' in default_log)

        self.assertTrue('ENV_A is 1' in mydefault_log)
        self.assertTrue('ENV_B is 2' in mydefault_log)
        self.assertTrue('ENV_C is 2' in mydefault_log)

        self.assertTrue('ENV_A is 1' in other_log)
        self.assertTrue('ENV_B is 3' in other_log)
        self.assertTrue('ENV_C is 2' in other_log)

    def assertFailedTestCount(self, failure_count, command):
        try:
            self._run(command)
            self.assertEqual(0, failure_count, 'Expected %d tests to fail.' % failure_count)
        except subprocess.CalledProcessError as e:
            self.assertEqual(e.returncode, failure_count)

    def test_suite_selection(self):
        testdir = os.path.join(self.unit_test_dir, '4 suite selection')
        self.init(testdir)
        self.build()

        self.assertFailedTestCount(3, self.mtest_command)

        self.assertFailedTestCount(0, self.mtest_command + ['--suite', ':success'])
        self.assertFailedTestCount(3, self.mtest_command + ['--suite', ':fail'])
        self.assertFailedTestCount(3, self.mtest_command + ['--no-suite', ':success'])
        self.assertFailedTestCount(0, self.mtest_command + ['--no-suite', ':fail'])

        self.assertFailedTestCount(1, self.mtest_command + ['--suite', 'mainprj'])
        self.assertFailedTestCount(0, self.mtest_command + ['--suite', 'subprjsucc'])
        self.assertFailedTestCount(1, self.mtest_command + ['--suite', 'subprjfail'])
        self.assertFailedTestCount(1, self.mtest_command + ['--suite', 'subprjmix'])
        self.assertFailedTestCount(2, self.mtest_command + ['--no-suite', 'mainprj'])
        self.assertFailedTestCount(3, self.mtest_command + ['--no-suite', 'subprjsucc'])
        self.assertFailedTestCount(2, self.mtest_command + ['--no-suite', 'subprjfail'])
        self.assertFailedTestCount(2, self.mtest_command + ['--no-suite', 'subprjmix'])

        self.assertFailedTestCount(1, self.mtest_command + ['--suite', 'mainprj:fail'])
        self.assertFailedTestCount(0, self.mtest_command + ['--suite', 'mainprj:success'])
        self.assertFailedTestCount(2, self.mtest_command + ['--no-suite', 'mainprj:fail'])
        self.assertFailedTestCount(3, self.mtest_command + ['--no-suite', 'mainprj:success'])

        self.assertFailedTestCount(1, self.mtest_command + ['--suite', 'subprjfail:fail'])
        self.assertFailedTestCount(0, self.mtest_command + ['--suite', 'subprjfail:success'])
        self.assertFailedTestCount(2, self.mtest_command + ['--no-suite', 'subprjfail:fail'])
        self.assertFailedTestCount(3, self.mtest_command + ['--no-suite', 'subprjfail:success'])

        self.assertFailedTestCount(0, self.mtest_command + ['--suite', 'subprjsucc:fail'])
        self.assertFailedTestCount(0, self.mtest_command + ['--suite', 'subprjsucc:success'])
        self.assertFailedTestCount(3, self.mtest_command + ['--no-suite', 'subprjsucc:fail'])
        self.assertFailedTestCount(3, self.mtest_command + ['--no-suite', 'subprjsucc:success'])

        self.assertFailedTestCount(1, self.mtest_command + ['--suite', 'subprjmix:fail'])
        self.assertFailedTestCount(0, self.mtest_command + ['--suite', 'subprjmix:success'])
        self.assertFailedTestCount(2, self.mtest_command + ['--no-suite', 'subprjmix:fail'])
        self.assertFailedTestCount(3, self.mtest_command + ['--no-suite', 'subprjmix:success'])

        self.assertFailedTestCount(2, self.mtest_command + ['--suite', 'subprjfail', '--suite', 'subprjmix:fail'])
        self.assertFailedTestCount(3, self.mtest_command + ['--suite', 'subprjfail', '--suite', 'subprjmix', '--suite', 'mainprj'])
        self.assertFailedTestCount(2, self.mtest_command + ['--suite', 'subprjfail', '--suite', 'subprjmix', '--suite', 'mainprj', '--no-suite', 'subprjmix:fail'])
        self.assertFailedTestCount(1, self.mtest_command + ['--suite', 'subprjfail', '--suite', 'subprjmix', '--suite', 'mainprj', '--no-suite', 'subprjmix:fail', 'mainprj-failing_test'])

        self.assertFailedTestCount(1, self.mtest_command + ['--no-suite', 'subprjfail:fail', '--no-suite', 'subprjmix:fail'])

    def test_build_by_default(self):
        testdir = os.path.join(self.common_test_dir, '134 build by default')
        self.init(testdir)
        self.build()
        genfile1 = os.path.join(self.builddir, 'generated1.dat')
        genfile2 = os.path.join(self.builddir, 'generated2.dat')
        exe1 = os.path.join(self.builddir, 'fooprog' + exe_suffix)
        exe2 = os.path.join(self.builddir, 'barprog' + exe_suffix)
        self.assertPathExists(genfile1)
        self.assertPathExists(genfile2)
        self.assertPathDoesNotExist(exe1)
        self.assertPathDoesNotExist(exe2)
        self.build(target=('fooprog' + exe_suffix))
        self.assertPathExists(exe1)
        self.build(target=('barprog' + exe_suffix))
        self.assertPathExists(exe2)

    def test_internal_include_order(self):
        testdir = os.path.join(self.common_test_dir, '135 include order')
        self.init(testdir)
        execmd = fxecmd = None
        for cmd in self.get_compdb():
            if 'someexe' in cmd['command']:
                execmd = cmd['command']
                continue
            if 'somefxe' in cmd['command']:
                fxecmd = cmd['command']
                continue
        if not execmd or not fxecmd:
            raise Exception('Could not find someexe and somfxe commands')
        # Check include order for 'someexe'
        incs = [a for a in shlex.split(execmd) if a.startswith("-I")]
        self.assertEqual(len(incs), 9)
        # target private dir
        someexe_id = Target.construct_id_from_path("sub4", "someexe", "@exe")
        self.assertPathEqual(incs[0], "-I" + os.path.join("sub4", someexe_id))
        # target build subdir
        self.assertPathEqual(incs[1], "-Isub4")
        # target source subdir
        self.assertPathBasenameEqual(incs[2], 'sub4')
        # include paths added via per-target c_args: ['-I'...]
        self.assertPathBasenameEqual(incs[3], 'sub3')
        # target include_directories: build dir
        self.assertPathEqual(incs[4], "-Isub2")
        # target include_directories: source dir
        self.assertPathBasenameEqual(incs[5], 'sub2')
        # target internal dependency include_directories: build dir
        self.assertPathEqual(incs[6], "-Isub1")
        # target internal dependency include_directories: source dir
        self.assertPathBasenameEqual(incs[7], 'sub1')
        # custom target include dir
        self.assertPathEqual(incs[8], '-Ictsub')
        # Check include order for 'somefxe'
        incs = [a for a in shlex.split(fxecmd) if a.startswith('-I')]
        self.assertEqual(len(incs), 9)
        # target private dir
        self.assertPathEqual(incs[0], '-Isomefxe@exe')
        # target build dir
        self.assertPathEqual(incs[1], '-I.')
        # target source dir
        self.assertPathBasenameEqual(incs[2], os.path.basename(testdir))
        # target internal dependency correct include_directories: build dir
        self.assertPathEqual(incs[3], "-Isub4")
        # target internal dependency correct include_directories: source dir
        self.assertPathBasenameEqual(incs[4], 'sub4')
        # target internal dependency dep include_directories: build dir
        self.assertPathEqual(incs[5], "-Isub1")
        # target internal dependency dep include_directories: source dir
        self.assertPathBasenameEqual(incs[6], 'sub1')
        # target internal dependency wrong include_directories: build dir
        self.assertPathEqual(incs[7], "-Isub2")
        # target internal dependency wrong include_directories: source dir
        self.assertPathBasenameEqual(incs[8], 'sub2')

    def test_compiler_detection(self):
        '''
        Test that automatic compiler detection and setting from the environment
        both work just fine. This is needed because while running project tests
        and other unit tests, we always read CC/CXX/etc from the environment.
        '''
        gnu = mesonbuild.compilers.GnuCompiler
        clang = mesonbuild.compilers.ClangCompiler
        intel = mesonbuild.compilers.IntelCompiler
        msvc = mesonbuild.compilers.VisualStudioCCompiler
        clangcl = mesonbuild.compilers.ClangClCCompiler
        ar = mesonbuild.linkers.ArLinker
        lib = mesonbuild.linkers.VisualStudioLinker
        langs = [('c', 'CC'), ('cpp', 'CXX')]
        if not is_windows() and not is_solaris():
            langs += [('objc', 'OBJC'), ('objcpp', 'OBJCXX')]
        testdir = os.path.join(self.unit_test_dir, '5 compiler detection')
        env = get_fake_env(testdir, self.builddir, self.prefix)
        for lang, evar in langs:
            # Detect with evar and do sanity checks on that
            if evar in os.environ:
                ecc = getattr(env, 'detect_{}_compiler'.format(lang))(False)
                self.assertTrue(ecc.version)
                elinker = env.detect_static_linker(ecc)
                # Pop it so we don't use it for the next detection
                evalue = os.environ.pop(evar)
                # Very rough/strict heuristics. Would never work for actual
                # compiler detection, but should be ok for the tests.
                ebase = os.path.basename(evalue)
                if ebase.startswith('g') or ebase.endswith(('-gcc', '-g++')):
                    self.assertIsInstance(ecc, gnu)
                    self.assertIsInstance(elinker, ar)
                elif 'clang-cl' in ebase:
                    self.assertIsInstance(ecc, clangcl)
                    self.assertIsInstance(elinker, lib)
                elif 'clang' in ebase:
                    self.assertIsInstance(ecc, clang)
                    self.assertIsInstance(elinker, ar)
                elif ebase.startswith('ic'):
                    self.assertIsInstance(ecc, intel)
                    self.assertIsInstance(elinker, ar)
                elif ebase.startswith('cl'):
                    self.assertIsInstance(ecc, msvc)
                    self.assertIsInstance(elinker, lib)
                else:
                    raise AssertionError('Unknown compiler {!r}'.format(evalue))
                # Check that we actually used the evalue correctly as the compiler
                self.assertEqual(ecc.get_exelist(), shlex.split(evalue))
            # Do auto-detection of compiler based on platform, PATH, etc.
            cc = getattr(env, 'detect_{}_compiler'.format(lang))(False)
            self.assertTrue(cc.version)
            linker = env.detect_static_linker(cc)
            # Check compiler type
            if isinstance(cc, gnu):
                self.assertIsInstance(linker, ar)
                if is_osx():
                    self.assertEqual(cc.compiler_type, mesonbuild.compilers.CompilerType.GCC_OSX)
                elif is_windows():
                    self.assertEqual(cc.compiler_type, mesonbuild.compilers.CompilerType.GCC_MINGW)
                elif is_cygwin():
                    self.assertEqual(cc.compiler_type, mesonbuild.compilers.CompilerType.GCC_CYGWIN)
                elif is_solaris():
                    self.assertEqual(cc.compiler_type, mesonbuild.compilers.CompilerType.GCC_SOLARIS)
                else:
                    self.assertEqual(cc.compiler_type, mesonbuild.compilers.CompilerType.GCC_STANDARD)
            if isinstance(cc, clang):
                self.assertIsInstance(linker, ar)
                if is_osx():
                    self.assertEqual(cc.compiler_type, mesonbuild.compilers.CompilerType.CLANG_OSX)
                elif is_windows():
                    # Not implemented yet
                    self.assertEqual(cc.compiler_type, mesonbuild.compilers.CompilerType.CLANG_MINGW)
                else:
                    self.assertEqual(cc.compiler_type, mesonbuild.compilers.CompilerType.CLANG_STANDARD)
            if isinstance(cc, intel):
                self.assertIsInstance(linker, ar)
                if is_osx():
                    self.assertEqual(cc.compiler_type, mesonbuild.compilers.CompilerType.ICC_OSX)
                elif is_windows():
                    self.assertEqual(cc.compiler_type, mesonbuild.compilers.CompilerType.ICC_WIN)
                else:
                    self.assertEqual(cc.compiler_type, mesonbuild.compilers.CompilerType.ICC_STANDARD)
            if isinstance(cc, msvc):
                self.assertTrue(is_windows())
                self.assertIsInstance(linker, lib)
                self.assertEqual(cc.id, 'msvc')
                self.assertTrue(hasattr(cc, 'is_64'))
                # If we're on Windows CI, we know what the compiler will be
                if 'arch' in os.environ:
                    if os.environ['arch'] == 'x64':
                        self.assertTrue(cc.is_64)
                    else:
                        self.assertFalse(cc.is_64)
            # Set evar ourselves to a wrapper script that just calls the same
            # exelist + some argument. This is meant to test that setting
            # something like `ccache gcc -pipe` or `distcc ccache gcc` works.
            wrapper = os.path.join(testdir, 'compiler wrapper.py')
            wrappercc = python_command + [wrapper] + cc.get_exelist() + ['-DSOME_ARG']
            wrappercc_s = ''
            for w in wrappercc:
                wrappercc_s += shlex.quote(w) + ' '
            os.environ[evar] = wrappercc_s
            wcc = getattr(env, 'detect_{}_compiler'.format(lang))(False)
            # Check static linker too
            wrapperlinker = python_command + [wrapper] + linker.get_exelist() + linker.get_always_args()
            wrapperlinker_s = ''
            for w in wrapperlinker:
                wrapperlinker_s += shlex.quote(w) + ' '
            os.environ['AR'] = wrapperlinker_s
            wlinker = env.detect_static_linker(wcc)
            # Pop it so we don't use it for the next detection
            evalue = os.environ.pop('AR')
            # Must be the same type since it's a wrapper around the same exelist
            self.assertIs(type(cc), type(wcc))
            self.assertIs(type(linker), type(wlinker))
            # Ensure that the exelist is correct
            self.assertEqual(wcc.get_exelist(), wrappercc)
            self.assertEqual(wlinker.get_exelist(), wrapperlinker)
            # Ensure that the version detection worked correctly
            self.assertEqual(cc.version, wcc.version)
            if hasattr(cc, 'is_64'):
                self.assertEqual(cc.is_64, wcc.is_64)

    def test_always_prefer_c_compiler_for_asm(self):
        testdir = os.path.join(self.common_test_dir, '138 c cpp and asm')
        # Skip if building with MSVC
        env = get_fake_env(testdir, self.builddir, self.prefix)
        if env.detect_c_compiler(False).get_id() == 'msvc':
            raise unittest.SkipTest('MSVC can\'t compile assembly')
        self.init(testdir)
        commands = {'c-asm': {}, 'cpp-asm': {}, 'cpp-c-asm': {}, 'c-cpp-asm': {}}
        for cmd in self.get_compdb():
            # Get compiler
            split = shlex.split(cmd['command'])
            if split[0] == 'ccache':
                compiler = split[1]
            else:
                compiler = split[0]
            # Classify commands
            if 'Ic-asm' in cmd['command']:
                if cmd['file'].endswith('.S'):
                    commands['c-asm']['asm'] = compiler
                elif cmd['file'].endswith('.c'):
                    commands['c-asm']['c'] = compiler
                else:
                    raise AssertionError('{!r} found in cpp-asm?'.format(cmd['command']))
            elif 'Icpp-asm' in cmd['command']:
                if cmd['file'].endswith('.S'):
                    commands['cpp-asm']['asm'] = compiler
                elif cmd['file'].endswith('.cpp'):
                    commands['cpp-asm']['cpp'] = compiler
                else:
                    raise AssertionError('{!r} found in cpp-asm?'.format(cmd['command']))
            elif 'Ic-cpp-asm' in cmd['command']:
                if cmd['file'].endswith('.S'):
                    commands['c-cpp-asm']['asm'] = compiler
                elif cmd['file'].endswith('.c'):
                    commands['c-cpp-asm']['c'] = compiler
                elif cmd['file'].endswith('.cpp'):
                    commands['c-cpp-asm']['cpp'] = compiler
                else:
                    raise AssertionError('{!r} found in c-cpp-asm?'.format(cmd['command']))
            elif 'Icpp-c-asm' in cmd['command']:
                if cmd['file'].endswith('.S'):
                    commands['cpp-c-asm']['asm'] = compiler
                elif cmd['file'].endswith('.c'):
                    commands['cpp-c-asm']['c'] = compiler
                elif cmd['file'].endswith('.cpp'):
                    commands['cpp-c-asm']['cpp'] = compiler
                else:
                    raise AssertionError('{!r} found in cpp-c-asm?'.format(cmd['command']))
            else:
                raise AssertionError('Unknown command {!r} found'.format(cmd['command']))
        # Check that .S files are always built with the C compiler
        self.assertEqual(commands['c-asm']['asm'], commands['c-asm']['c'])
        self.assertEqual(commands['c-asm']['asm'], commands['cpp-asm']['asm'])
        self.assertEqual(commands['cpp-asm']['asm'], commands['c-cpp-asm']['c'])
        self.assertEqual(commands['c-cpp-asm']['asm'], commands['c-cpp-asm']['c'])
        self.assertEqual(commands['cpp-c-asm']['asm'], commands['cpp-c-asm']['c'])
        self.assertNotEqual(commands['cpp-asm']['asm'], commands['cpp-asm']['cpp'])
        self.assertNotEqual(commands['c-cpp-asm']['c'], commands['c-cpp-asm']['cpp'])
        self.assertNotEqual(commands['cpp-c-asm']['c'], commands['cpp-c-asm']['cpp'])
        # Check that the c-asm target is always linked with the C linker
        build_ninja = os.path.join(self.builddir, 'build.ninja')
        with open(build_ninja, 'r', encoding='utf-8') as f:
            contents = f.read()
            m = re.search('build c-asm.*: c_LINKER', contents)
        self.assertIsNotNone(m, msg=contents)

    def test_preprocessor_checks_CPPFLAGS(self):
        '''
        Test that preprocessor compiler checks read CPPFLAGS but not CFLAGS
        '''
        testdir = os.path.join(self.common_test_dir, '137 get define')
        define = 'MESON_TEST_DEFINE_VALUE'
        # NOTE: this list can't have \n, ' or "
        # \n is never substituted by the GNU pre-processor via a -D define
        # ' and " confuse shlex.split() even when they are escaped
        # % and # confuse the MSVC preprocessor
        # !, ^, *, and < confuse lcc preprocessor
        value = 'spaces and fun@$&()-=_+{}[]:;>?,./~`'
        os.environ['CPPFLAGS'] = '-D{}="{}"'.format(define, value)
        os.environ['CFLAGS'] = '-DMESON_FAIL_VALUE=cflags-read'.format(define)
        self.init(testdir, ['-D{}={}'.format(define, value)])

    def test_custom_target_exe_data_deterministic(self):
        testdir = os.path.join(self.common_test_dir, '114 custom target capture')
        self.init(testdir)
        meson_exe_dat1 = glob(os.path.join(self.privatedir, 'meson_exe*.dat'))
        self.wipe()
        self.init(testdir)
        meson_exe_dat2 = glob(os.path.join(self.privatedir, 'meson_exe*.dat'))
        self.assertListEqual(meson_exe_dat1, meson_exe_dat2)

    def test_source_changes_cause_rebuild(self):
        '''
        Test that changes to sources and headers cause rebuilds, but not
        changes to unused files (as determined by the dependency file) in the
        input files list.
        '''
        testdir = os.path.join(self.common_test_dir, '20 header in file list')
        self.init(testdir)
        self.build()
        # Immediately rebuilding should not do anything
        self.assertBuildIsNoop()
        # Changing mtime of header.h should rebuild everything
        self.utime(os.path.join(testdir, 'header.h'))
        self.assertRebuiltTarget('prog')

    def test_custom_target_changes_cause_rebuild(self):
        '''
        Test that in a custom target, changes to the input files, the
        ExternalProgram, and any File objects on the command-line cause
        a rebuild.
        '''
        testdir = os.path.join(self.common_test_dir, '61 custom header generator')
        self.init(testdir)
        self.build()
        # Immediately rebuilding should not do anything
        self.assertBuildIsNoop()
        # Changing mtime of these should rebuild everything
        for f in ('input.def', 'makeheader.py', 'somefile.txt'):
            self.utime(os.path.join(testdir, f))
            self.assertRebuiltTarget('prog')

    def test_static_library_lto(self):
        '''
        Test that static libraries can be built with LTO and linked to
        executables. On Linux, this requires the use of gcc-ar.
        https://github.com/mesonbuild/meson/issues/1646
        '''
        testdir = os.path.join(self.common_test_dir, '5 linkstatic')

        env = get_fake_env(testdir, self.builddir, self.prefix)
        if env.detect_c_compiler(False).get_id() == 'clang' and is_windows():
            raise unittest.SkipTest('LTO not (yet) supported by windows clang')

        self.init(testdir, extra_args='-Db_lto=true')
        self.build()
        self.run_tests()

    def test_dist_git(self):
        if not shutil.which('git'):
            raise unittest.SkipTest('Git not found')

        try:
            self.dist_impl(_git_init)
        except PermissionError:
            # When run under Windows CI, something (virus scanner?)
            # holds on to the git files so cleaning up the dir
            # fails sometimes.
            pass

    def test_dist_hg(self):
        if not shutil.which('hg'):
            raise unittest.SkipTest('Mercurial not found')
        if self.backend is not Backend.ninja:
            raise unittest.SkipTest('Dist is only supported with Ninja')

        def hg_init(project_dir):
            subprocess.check_call(['hg', 'init'], cwd=project_dir)
            with open(os.path.join(project_dir, '.hg', 'hgrc'), 'w') as f:
                print('[ui]', file=f)
                print('username=Author Person <teh_coderz@example.com>', file=f)
            subprocess.check_call(['hg', 'add', 'meson.build', 'distexe.c'], cwd=project_dir)
            subprocess.check_call(['hg', 'commit', '-m', 'I am a project'], cwd=project_dir)

        try:
            self.dist_impl(hg_init)
        except PermissionError:
            # When run under Windows CI, something (virus scanner?)
            # holds on to the hg files so cleaning up the dir
            # fails sometimes.
            pass

    def test_dist_git_script(self):
        if not shutil.which('git'):
            raise unittest.SkipTest('Git not found')

        try:
            with tempfile.TemporaryDirectory() as tmpdir:
                project_dir = os.path.join(tmpdir, 'a')
                shutil.copytree(os.path.join(self.unit_test_dir, '35 dist script'),
                                project_dir)
                _git_init(project_dir)
                self.init(project_dir)
                self.build('dist')
        except PermissionError:
            # When run under Windows CI, something (virus scanner?)
            # holds on to the git files so cleaning up the dir
            # fails sometimes.
            pass

    def dist_impl(self, vcs_init):
        # Create this on the fly because having rogue .git directories inside
        # the source tree leads to all kinds of trouble.
        with tempfile.TemporaryDirectory() as project_dir:
            with open(os.path.join(project_dir, 'meson.build'), 'w') as ofile:
                ofile.write('''project('disttest', 'c', version : '1.4.3')
e = executable('distexe', 'distexe.c')
test('dist test', e)
''')
            with open(os.path.join(project_dir, 'distexe.c'), 'w') as ofile:
                ofile.write('''#include<stdio.h>

int main(int argc, char **argv) {
    printf("I am a distribution test.\\n");
    return 0;
}
''')
            vcs_init(project_dir)
            self.init(project_dir)
            self.build('dist')
            distfile = os.path.join(self.distdir, 'disttest-1.4.3.tar.xz')
            checksumfile = distfile + '.sha256sum'
            self.assertPathExists(distfile)
            self.assertPathExists(checksumfile)

    def test_rpath_uses_ORIGIN(self):
        '''
        Test that built targets use $ORIGIN in rpath, which ensures that they
        are relocatable and ensures that builds are reproducible since the
        build directory won't get embedded into the built binaries.
        '''
        if is_windows() or is_cygwin():
            raise unittest.SkipTest('Windows PE/COFF binaries do not use RPATH')
        testdir = os.path.join(self.common_test_dir, '43 library chain')
        self.init(testdir)
        self.build()
        for each in ('prog', 'subdir/liblib1.so', ):
            rpath = get_rpath(os.path.join(self.builddir, each))
            self.assertTrue(rpath, 'Rpath could not be determined for {}.'.format(each))
            if is_dragonflybsd():
                # DragonflyBSD will prepend /usr/lib/gccVERSION to the rpath,
                # so ignore that.
                self.assertTrue(rpath.startswith('/usr/lib/gcc'))
                rpaths = rpath.split(':')[1:]
            elif is_solaris():
                # OpenIndiana prepends /usr/gcc/VERSION/lib
                self.assertTrue(rpath.startswith('/usr/gcc'))
                rpaths = rpath.split(':')[1:]
            else:
                rpaths = rpath.split(':')
            for path in rpaths:
                self.assertTrue(path.startswith('$ORIGIN'), msg=(each, path))
        # These two don't link to anything else, so they do not need an rpath entry.
        for each in ('subdir/subdir2/liblib2.so', 'subdir/subdir3/liblib3.so'):
            rpath = get_rpath(os.path.join(self.builddir, each))
            if is_dragonflybsd():
                # The rpath should be equal to /usr/lib/gccVERSION
                self.assertTrue(rpath.startswith('/usr/lib/gcc'))
                self.assertEqual(len(rpath.split(':')), 1)
            elif is_solaris():
                # The rpath should be equal to /usr/gcc
                self.assertTrue(rpath.startswith('/usr/gcc'))
                self.assertEqual(len(rpath.split(':')), 1)
            else:
                self.assertTrue(rpath is None)

    def test_dash_d_dedup(self):
        testdir = os.path.join(self.unit_test_dir, '9 d dedup')
        self.init(testdir)
        cmd = self.get_compdb()[0]['command']
        self.assertTrue('-D FOO -D BAR' in cmd or
                        '"-D" "FOO" "-D" "BAR"' in cmd or
                        '/D FOO /D BAR' in cmd or
                        '"/D" "FOO" "/D" "BAR"' in cmd)

    def test_all_forbidden_targets_tested(self):
        '''
        Test that all forbidden targets are tested in the '155 reserved targets'
        test. Needs to be a unit test because it accesses Meson internals.
        '''
        testdir = os.path.join(self.common_test_dir, '155 reserved targets')
        targets = mesonbuild.coredata.forbidden_target_names
        # We don't actually define a target with this name
        targets.pop('build.ninja')
        # Remove this to avoid multiple entries with the same name
        # but different case.
        targets.pop('PHONY')
        for i in targets:
            self.assertPathExists(os.path.join(testdir, i))

    def detect_prebuild_env(self):
        env = get_fake_env()
        cc = env.detect_c_compiler(False)
        stlinker = env.detect_static_linker(cc)
        if mesonbuild.mesonlib.is_windows():
            object_suffix = 'obj'
            shared_suffix = 'dll'
        elif mesonbuild.mesonlib.is_cygwin():
            object_suffix = 'o'
            shared_suffix = 'dll'
        elif mesonbuild.mesonlib.is_osx():
            object_suffix = 'o'
            shared_suffix = 'dylib'
        else:
            object_suffix = 'o'
            shared_suffix = 'so'
        return (cc, stlinker, object_suffix, shared_suffix)

    def pbcompile(self, compiler, source, objectfile, extra_args=[]):
        cmd = compiler.get_exelist()
        if compiler.get_argument_syntax() == 'msvc':
            cmd += ['/nologo', '/Fo' + objectfile, '/c', source] + extra_args
        else:
            cmd += ['-c', source, '-o', objectfile] + extra_args
        subprocess.check_call(cmd, stdout=subprocess.DEVNULL, stderr=subprocess.DEVNULL)

    def test_prebuilt_object(self):
        (compiler, _, object_suffix, _) = self.detect_prebuild_env()
        tdir = os.path.join(self.unit_test_dir, '15 prebuilt object')
        source = os.path.join(tdir, 'source.c')
        objectfile = os.path.join(tdir, 'prebuilt.' + object_suffix)
        self.pbcompile(compiler, source, objectfile)
        try:
            self.init(tdir)
            self.build()
            self.run_tests()
        finally:
            os.unlink(objectfile)

    def build_static_lib(self, compiler, linker, source, objectfile, outfile, extra_args=None):
        if extra_args is None:
            extra_args = []
        if compiler.get_argument_syntax() == 'msvc':
            link_cmd = ['lib', '/NOLOGO', '/OUT:' + outfile, objectfile]
        else:
            link_cmd = ['ar', 'csr', outfile, objectfile]
        link_cmd = linker.get_exelist()
        link_cmd += linker.get_always_args()
        link_cmd += linker.get_std_link_args()
        link_cmd += linker.get_output_args(outfile)
        link_cmd += [objectfile]
        self.pbcompile(compiler, source, objectfile, extra_args=extra_args)
        try:
            subprocess.check_call(link_cmd)
        finally:
            os.unlink(objectfile)

    def test_prebuilt_static_lib(self):
        (cc, stlinker, object_suffix, _) = self.detect_prebuild_env()
        tdir = os.path.join(self.unit_test_dir, '16 prebuilt static')
        source = os.path.join(tdir, 'libdir/best.c')
        objectfile = os.path.join(tdir, 'libdir/best.' + object_suffix)
        stlibfile = os.path.join(tdir, 'libdir/libbest.a')
        self.build_static_lib(cc, stlinker, source, objectfile, stlibfile)
        # Run the test
        try:
            self.init(tdir)
            self.build()
            self.run_tests()
        finally:
            os.unlink(stlibfile)

    def build_shared_lib(self, compiler, source, objectfile, outfile, impfile, extra_args=None):
        if extra_args is None:
            extra_args = []
        if compiler.get_argument_syntax() == 'msvc':
            link_cmd = compiler.get_linker_exelist() + [
                '/NOLOGO', '/DLL', '/DEBUG', '/IMPLIB:' + impfile,
                '/OUT:' + outfile, objectfile]
        else:
            if not (compiler.compiler_type.is_windows_compiler or
                    compiler.compiler_type.is_osx_compiler):
                extra_args += ['-fPIC']
            link_cmd = compiler.get_exelist() + ['-shared', '-o', outfile, objectfile]
            if not mesonbuild.mesonlib.is_osx():
                link_cmd += ['-Wl,-soname=' + os.path.basename(outfile)]
        self.pbcompile(compiler, source, objectfile, extra_args=extra_args)
        try:
            subprocess.check_call(link_cmd)
        finally:
            os.unlink(objectfile)

    def test_prebuilt_shared_lib(self):
        (cc, _, object_suffix, shared_suffix) = self.detect_prebuild_env()
        tdir = os.path.join(self.unit_test_dir, '17 prebuilt shared')
        source = os.path.join(tdir, 'alexandria.c')
        objectfile = os.path.join(tdir, 'alexandria.' + object_suffix)
        impfile = os.path.join(tdir, 'alexandria.lib')
        if cc.get_argument_syntax() == 'msvc':
            shlibfile = os.path.join(tdir, 'alexandria.' + shared_suffix)
        elif is_cygwin():
            shlibfile = os.path.join(tdir, 'cygalexandria.' + shared_suffix)
        else:
            shlibfile = os.path.join(tdir, 'libalexandria.' + shared_suffix)
        self.build_shared_lib(cc, source, objectfile, shlibfile, impfile)
        # Run the test
        try:
            self.init(tdir)
            self.build()
            self.run_tests()
        finally:
            os.unlink(shlibfile)
            if mesonbuild.mesonlib.is_windows():
                # Clean up all the garbage MSVC writes in the
                # source tree.
                for fname in glob(os.path.join(tdir, 'alexandria.*')):
                    if os.path.splitext(fname)[1] not in ['.c', '.h']:
                        os.unlink(fname)

    @skipIfNoPkgconfig
    def test_pkgconfig_static(self):
        '''
        Test that the we prefer static libraries when `static: true` is
        passed to dependency() with pkg-config. Can't be an ordinary test
        because we need to build libs and try to find them from meson.build

        Also test that it's not a hard error to have unsatisfiable library deps
        since system libraries -lm will never be found statically.
        https://github.com/mesonbuild/meson/issues/2785
        '''
        (cc, stlinker, objext, shext) = self.detect_prebuild_env()
        testdir = os.path.join(self.unit_test_dir, '18 pkgconfig static')
        source = os.path.join(testdir, 'foo.c')
        objectfile = os.path.join(testdir, 'foo.' + objext)
        stlibfile = os.path.join(testdir, 'libfoo.a')
        impfile = os.path.join(testdir, 'foo.lib')
        if cc.get_argument_syntax() == 'msvc':
            shlibfile = os.path.join(testdir, 'foo.' + shext)
        elif is_cygwin():
            shlibfile = os.path.join(testdir, 'cygfoo.' + shext)
        else:
            shlibfile = os.path.join(testdir, 'libfoo.' + shext)
        # Build libs
        self.build_static_lib(cc, stlinker, source, objectfile, stlibfile, extra_args=['-DFOO_STATIC'])
        self.build_shared_lib(cc, source, objectfile, shlibfile, impfile)
        # Run test
        os.environ['PKG_CONFIG_LIBDIR'] = self.builddir
        try:
            self.init(testdir)
            self.build()
            self.run_tests()
        finally:
            os.unlink(stlibfile)
            os.unlink(shlibfile)
            if mesonbuild.mesonlib.is_windows():
                # Clean up all the garbage MSVC writes in the
                # source tree.
                for fname in glob(os.path.join(testdir, 'foo.*')):
                    if os.path.splitext(fname)[1] not in ['.c', '.h', '.in']:
                        os.unlink(fname)

    @skipIfNoPkgconfig
    def test_pkgconfig_gen_escaping(self):
        testdir = os.path.join(self.common_test_dir, '48 pkgconfig-gen')
        prefix = '/usr/with spaces'
        libdir = 'lib'
        self.init(testdir, extra_args=['--prefix=' + prefix,
                                       '--libdir=' + libdir])
        # Find foo dependency
        os.environ['PKG_CONFIG_LIBDIR'] = self.privatedir
        env = get_fake_env(testdir, self.builddir, self.prefix)
        kwargs = {'required': True, 'silent': True}
        foo_dep = PkgConfigDependency('libfoo', env, kwargs)
        # Ensure link_args are properly quoted
        libdir = PurePath(prefix) / PurePath(libdir)
        link_args = ['-L' + libdir.as_posix(), '-lfoo']
        self.assertEqual(foo_dep.get_link_args(), link_args)
        # Ensure include args are properly quoted
        incdir = PurePath(prefix) / PurePath('include')
        cargs = ['-I' + incdir.as_posix()]
        self.assertEqual(foo_dep.get_compile_args(), cargs)

    def test_array_option_change(self):
        def get_opt():
            opts = self.introspect('--buildoptions')
            for x in opts:
                if x.get('name') == 'list':
                    return x
            raise Exception(opts)

        expected = {
            'name': 'list',
            'description': 'list',
            'section': 'user',
            'type': 'array',
            'value': ['foo', 'bar'],
        }
        tdir = os.path.join(self.unit_test_dir, '19 array option')
        self.init(tdir)
        original = get_opt()
        self.assertDictEqual(original, expected)

        expected['value'] = ['oink', 'boink']
        self.setconf('-Dlist=oink,boink')
        changed = get_opt()
        self.assertEqual(changed, expected)

    def test_array_option_bad_change(self):
        def get_opt():
            opts = self.introspect('--buildoptions')
            for x in opts:
                if x.get('name') == 'list':
                    return x
            raise Exception(opts)

        expected = {
            'name': 'list',
            'description': 'list',
            'section': 'user',
            'type': 'array',
            'value': ['foo', 'bar'],
        }
        tdir = os.path.join(self.unit_test_dir, '19 array option')
        self.init(tdir)
        original = get_opt()
        self.assertDictEqual(original, expected)
        with self.assertRaises(subprocess.CalledProcessError):
            self.setconf('-Dlist=bad')
        changed = get_opt()
        self.assertDictEqual(changed, expected)

    def test_array_option_empty_equivalents(self):
        """Array options treat -Dopt=[] and -Dopt= as equivalent."""
        def get_opt():
            opts = self.introspect('--buildoptions')
            for x in opts:
                if x.get('name') == 'list':
                    return x
            raise Exception(opts)

        expected = {
            'name': 'list',
            'description': 'list',
            'section': 'user',
            'type': 'array',
            'value': [],
        }
        tdir = os.path.join(self.unit_test_dir, '19 array option')
        self.init(tdir, extra_args='-Dlist=')
        original = get_opt()
        self.assertDictEqual(original, expected)

    def opt_has(self, name, value):
        res = self.introspect('--buildoptions')
        found = False
        for i in res:
            if i['name'] == name:
                self.assertEqual(i['value'], value)
                found = True
                break
        self.assertTrue(found, "Array option not found in introspect data.")

    def test_free_stringarray_setting(self):
        testdir = os.path.join(self.common_test_dir, '44 options')
        self.init(testdir)
        self.opt_has('free_array_opt', [])
        self.setconf('-Dfree_array_opt=foo,bar', will_build=False)
        self.opt_has('free_array_opt', ['foo', 'bar'])
        self.setconf("-Dfree_array_opt=['a,b', 'c,d']", will_build=False)
        self.opt_has('free_array_opt', ['a,b', 'c,d'])

    def test_subproject_promotion(self):
        testdir = os.path.join(self.unit_test_dir, '12 promote')
        workdir = os.path.join(self.builddir, 'work')
        shutil.copytree(testdir, workdir)
        spdir = os.path.join(workdir, 'subprojects')
        s3dir = os.path.join(spdir, 's3')
        scommondir = os.path.join(spdir, 'scommon')
        self.assertFalse(os.path.isdir(s3dir))
        subprocess.check_call(self.wrap_command + ['promote', 's3'], cwd=workdir)
        self.assertTrue(os.path.isdir(s3dir))
        self.assertFalse(os.path.isdir(scommondir))
        self.assertNotEqual(subprocess.call(self.wrap_command + ['promote', 'scommon'],
                                            cwd=workdir,
                                            stdout=subprocess.DEVNULL), 0)
        self.assertNotEqual(subprocess.call(self.wrap_command + ['promote', 'invalid/path/to/scommon'],
                                            cwd=workdir,
                                            stderr=subprocess.DEVNULL), 0)
        self.assertFalse(os.path.isdir(scommondir))
        subprocess.check_call(self.wrap_command + ['promote', 'subprojects/s2/subprojects/scommon'], cwd=workdir)
        self.assertTrue(os.path.isdir(scommondir))
        promoted_wrap = os.path.join(spdir, 'athing.wrap')
        self.assertFalse(os.path.isfile(promoted_wrap))
        subprocess.check_call(self.wrap_command + ['promote', 'athing'], cwd=workdir)
        self.assertTrue(os.path.isfile(promoted_wrap))
        self.init(workdir)
        self.build()

    def test_subproject_promotion_wrap(self):
        testdir = os.path.join(self.unit_test_dir, '44 promote wrap')
        workdir = os.path.join(self.builddir, 'work')
        shutil.copytree(testdir, workdir)
        spdir = os.path.join(workdir, 'subprojects')

        ambiguous_wrap = os.path.join(spdir, 'ambiguous.wrap')
        self.assertNotEqual(subprocess.call(self.wrap_command + ['promote', 'ambiguous'],
                                            cwd=workdir,
                                            stdout=subprocess.DEVNULL), 0)
        self.assertFalse(os.path.isfile(ambiguous_wrap))
        subprocess.check_call(self.wrap_command + ['promote', 'subprojects/s2/subprojects/ambiguous.wrap'], cwd=workdir)
        self.assertTrue(os.path.isfile(ambiguous_wrap))

    def test_warning_location(self):
        tdir = os.path.join(self.unit_test_dir, '22 warning location')
        out = self.init(tdir)
        for expected in [
            r'meson.build:4: WARNING: Keyword argument "link_with" defined multiple times.',
            r'sub' + os.path.sep + r'meson.build:3: WARNING: Keyword argument "link_with" defined multiple times.',
            r'meson.build:6: WARNING: a warning of some sort',
            r'sub' + os.path.sep + r'meson.build:4: WARNING: subdir warning',
            r'meson.build:7: WARNING: Module unstable-simd has no backwards or forwards compatibility and might not exist in future releases.',
            r"meson.build:11: WARNING: The variable(s) 'MISSING' in the input file 'conf.in' are not present in the given configuration data.",
            r'meson.build:1: WARNING: Passed invalid keyword argument "invalid".',
        ]:
            self.assertRegex(out, re.escape(expected))

    def test_permitted_method_kwargs(self):
        tdir = os.path.join(self.unit_test_dir, '25 non-permitted kwargs')
        out = self.init(tdir)
        for expected in [
            r'WARNING: Passed invalid keyword argument "prefixxx".',
            r'WARNING: Passed invalid keyword argument "argsxx".',
            r'WARNING: Passed invalid keyword argument "invalidxx".',
        ]:
            self.assertRegex(out, re.escape(expected))

    def test_templates(self):
        ninja = detect_ninja()
        if ninja is None:
            raise unittest.SkipTest('This test currently requires ninja. Fix this once "meson build" works.')
        for lang in ('c', 'cpp'):
            for type in ('executable', 'library'):
                with tempfile.TemporaryDirectory() as tmpdir:
                    self._run(self.meson_command + ['init', '--language', lang, '--type', type],
                              workdir=tmpdir)
                    self._run(self.setup_command + ['--backend=ninja', 'builddir'],
                              workdir=tmpdir)
                    self._run(ninja,
                              workdir=os.path.join(tmpdir, 'builddir'))
            with tempfile.TemporaryDirectory() as tmpdir:
                with open(os.path.join(tmpdir, 'foo.' + lang), 'w') as f:
                    f.write('int main() {}')
                self._run(self.meson_command + ['init', '-b'], workdir=tmpdir)

    # The test uses mocking and thus requires that
    # the current process is the one to run the Meson steps.
    # If we are using an external test executable (most commonly
    # in Debian autopkgtests) then the mocking won't work.
    @unittest.skipIf('MESON_EXE' in os.environ, 'MESON_EXE is defined, can not use mocking.')
    def test_cross_file_system_paths(self):
        if is_windows():
            raise unittest.SkipTest('system crossfile paths not defined for Windows (yet)')

        testdir = os.path.join(self.common_test_dir, '1 trivial')
        if is_solaris():
            c = '/usr/bin/gcc'
            ar = '/usr/bin/gar'
            strip = '/usr/bin/gar'
            system = 'solaris'
        else:
            c = '/usr/bin/cc'
            ar = '/usr/bin/ar'
            strip = '/usr/bin/ar'
            system = 'linux'

        cross_content_template = """\
            [binaries]
            c = '{0}'
            ar = '{1}'
            strip = '{2}'

            [properties]

            [host_machine]
            system = '{3}'
            cpu_family = 'x86'
            cpu = 'i686'
            endian = 'little'
            """

        cross_content = textwrap.dedent(cross_content_template.format(c, ar, strip, system))

        with tempfile.TemporaryDirectory() as d:
            dir_ = os.path.join(d, 'meson', 'cross')
            os.makedirs(dir_)
            with tempfile.NamedTemporaryFile('w', dir=dir_, delete=False) as f:
                f.write(cross_content)
            name = os.path.basename(f.name)

            with mock.patch.dict(os.environ, {'XDG_DATA_HOME': d}):
                self.init(testdir, ['--cross-file=' + name], inprocess=True)
                self.wipe()

            with mock.patch.dict(os.environ, {'XDG_DATA_DIRS': d}):
                os.environ.pop('XDG_DATA_HOME', None)
                self.init(testdir, ['--cross-file=' + name], inprocess=True)
                self.wipe()

        with tempfile.TemporaryDirectory() as d:
            dir_ = os.path.join(d, '.local', 'share', 'meson', 'cross')
            os.makedirs(dir_)
            with tempfile.NamedTemporaryFile('w', dir=dir_, delete=False) as f:
                f.write(cross_content)
            name = os.path.basename(f.name)

            with mock.patch('mesonbuild.coredata.os.path.expanduser', lambda x: x.replace('~', d)):
                self.init(testdir, ['--cross-file=' + name], inprocess=True)
                self.wipe()

    def test_introspect_target_files(self):
        '''
        Tests that mesonintrospect --target-files returns expected output.
        '''
        testdir = os.path.join(self.common_test_dir, '8 install')
        self.init(testdir)
        expected = {
            'stat@sta': ['stat.c'],
            'prog@exe': ['prog.c'],
        }
        t_intro = self.introspect('--targets')
        self.assertCountEqual([t['id'] for t in t_intro], expected)
        for t in t_intro:
            id = t['id']
            tf_intro = self.introspect(['--target-files', id])
            self.assertEqual(tf_intro, expected[id])
        self.wipe()

        testdir = os.path.join(self.common_test_dir, '53 custom target')
        self.init(testdir)
        expected = {
            'bindat@cus': ['data_source.txt'],
            'a685fbc@@depfile@cus': [],
        }
        t_intro = self.introspect('--targets')
        self.assertCountEqual([t['id'] for t in t_intro], expected)
        for t in t_intro:
            id = t['id']
            tf_intro = self.introspect(['--target-files', id])
            self.assertEqual(tf_intro, expected[id])
        self.wipe()

    def test_compiler_run_command(self):
        '''
        The test checks that the compiler object can be passed to
        run_command().
        '''
        testdir = os.path.join(self.unit_test_dir, '24 compiler run_command')
        self.init(testdir)

    def test_identical_target_name_in_subproject_flat_layout(self):
        '''
        Test that identical targets in different subprojects do not collide
        if layout is flat.
        '''
        testdir = os.path.join(self.common_test_dir, '178 identical target name in subproject flat layout')
        self.init(testdir, extra_args=['--layout=flat'])
        self.build()

    def test_identical_target_name_in_subdir_flat_layout(self):
        '''
        Test that identical targets in different subdirs do not collide
        if layout is flat.
        '''
        testdir = os.path.join(self.common_test_dir, '187 same target name flat layout')
        self.init(testdir, extra_args=['--layout=flat'])
        self.build()

    def test_flock(self):
        exception_raised = False
        with tempfile.TemporaryDirectory() as tdir:
            os.mkdir(os.path.join(tdir, 'meson-private'))
            with BuildDirLock(tdir):
                try:
                    with BuildDirLock(tdir):
                        pass
                except MesonException:
                    exception_raised = True
        self.assertTrue(exception_raised, 'Double locking did not raise exception.')

    @unittest.skipIf(is_osx(), 'Test not applicable to OSX')
    def test_check_module_linking(self):
        """
        Test that link_with: a shared module issues a warning
        https://github.com/mesonbuild/meson/issues/2865
        (That an error is raised on OSX is exercised by test failing/78)
        """
        tdir = os.path.join(self.unit_test_dir, '30 shared_mod linking')
        out = self.init(tdir)
        msg = ('''WARNING: target links against shared modules. This is not
recommended as it is not supported on some platforms''')
        self.assertIn(msg, out)

    def test_ndebug_if_release_disabled(self):
        testdir = os.path.join(self.unit_test_dir, '28 ndebug if-release')
        self.init(testdir, extra_args=['--buildtype=release', '-Db_ndebug=if-release'])
        self.build()
        exe = os.path.join(self.builddir, 'main')
        self.assertEqual(b'NDEBUG=1', subprocess.check_output(exe).strip())

    def test_ndebug_if_release_enabled(self):
        testdir = os.path.join(self.unit_test_dir, '28 ndebug if-release')
        self.init(testdir, extra_args=['--buildtype=debugoptimized', '-Db_ndebug=if-release'])
        self.build()
        exe = os.path.join(self.builddir, 'main')
        self.assertEqual(b'NDEBUG=0', subprocess.check_output(exe).strip())

    def test_guessed_linker_dependencies(self):
        '''
        Test that meson adds dependencies for libraries based on the final
        linker command line.
        '''
        # build library
        testdirbase = os.path.join(self.unit_test_dir, '29 guessed linker dependencies')
        testdirlib = os.path.join(testdirbase, 'lib')
        extra_args = None
        env = get_fake_env(testdirlib, self.builddir, self.prefix)
        if env.detect_c_compiler(False).get_id() not in ['msvc', 'clang-cl']:
            # static libraries are not linkable with -l with msvc because meson installs them
            # as .a files which unix_args_to_native will not know as it expects libraries to use
            # .lib as extension. For a DLL the import library is installed as .lib. Thus for msvc
            # this tests needs to use shared libraries to test the path resolving logic in the
            # dependency generation code path.
            extra_args = ['--default-library', 'static']
        self.init(testdirlib, extra_args=extra_args)
        self.build()
        self.install()
        libbuilddir = self.builddir
        installdir = self.installdir
        libdir = os.path.join(self.installdir, self.prefix.lstrip('/').lstrip('\\'), 'lib')

        # build user of library
        self.new_builddir()
        # replace is needed because meson mangles platform pathes passed via LDFLAGS
        os.environ["LDFLAGS"] = '-L{}'.format(libdir.replace('\\', '/'))
        self.init(os.path.join(testdirbase, 'exe'))
        del os.environ["LDFLAGS"]
        self.build()
        self.assertBuildIsNoop()

        # rebuild library
        exebuilddir = self.builddir
        self.installdir = installdir
        self.builddir = libbuilddir
        # Microsoft's compiler is quite smart about touching import libs on changes,
        # so ensure that there is actually a change in symbols.
        self.setconf('-Dmore_exports=true')
        self.build()
        self.install()
        # no ensure_backend_detects_changes needed because self.setconf did that already

        # assert user of library will be rebuild
        self.builddir = exebuilddir
        self.assertRebuiltTarget('app')

    def test_conflicting_d_dash_option(self):
        testdir = os.path.join(self.unit_test_dir, '37 mixed command line args')
        with self.assertRaises(subprocess.CalledProcessError) as e:
            self.init(testdir, extra_args=['-Dbindir=foo', '--bindir=bar'])
            # Just to ensure that we caught the correct error
            self.assertIn('passed as both', e.stderr)

    def _test_same_option_twice(self, arg, args):
        testdir = os.path.join(self.unit_test_dir, '37 mixed command line args')
        self.init(testdir, extra_args=args)
        opts = self.introspect('--buildoptions')
        for item in opts:
            if item['name'] == arg:
                self.assertEqual(item['value'], 'bar')
                return
        raise Exception('Missing {} value?'.format(arg))

    def test_same_dash_option_twice(self):
        self._test_same_option_twice('bindir', ['--bindir=foo', '--bindir=bar'])

    def test_same_d_option_twice(self):
        self._test_same_option_twice('bindir', ['-Dbindir=foo', '-Dbindir=bar'])

    def test_same_project_d_option_twice(self):
        self._test_same_option_twice('one', ['-Done=foo', '-Done=bar'])

    def _test_same_option_twice_configure(self, arg, args):
        testdir = os.path.join(self.unit_test_dir, '37 mixed command line args')
        self.init(testdir)
        self.setconf(args)
        opts = self.introspect('--buildoptions')
        for item in opts:
            if item['name'] == arg:
                self.assertEqual(item['value'], 'bar')
                return
        raise Exception('Missing {} value?'.format(arg))

    def test_same_dash_option_twice_configure(self):
        self._test_same_option_twice_configure(
            'bindir', ['--bindir=foo', '--bindir=bar'])

    def test_same_d_option_twice_configure(self):
        self._test_same_option_twice_configure(
            'bindir', ['-Dbindir=foo', '-Dbindir=bar'])

    def test_same_project_d_option_twice_configure(self):
        self._test_same_option_twice_configure(
            'one', ['-Done=foo', '-Done=bar'])

    def test_command_line(self):
        testdir = os.path.join(self.unit_test_dir, '34 command line')

        # Verify default values when passing no args
        self.init(testdir)
        obj = mesonbuild.coredata.load(self.builddir)
        self.assertEqual(obj.builtins['default_library'].value, 'static')
        self.assertEqual(obj.builtins['warning_level'].value, '1')
        self.assertEqual(obj.user_options['set_sub_opt'].value, True)
        self.assertEqual(obj.user_options['subp:subp_opt'].value, 'default3')
        self.wipe()

        # warning_level is special, it's --warnlevel instead of --warning-level
        # for historical reasons
        self.init(testdir, extra_args=['--warnlevel=2'])
        obj = mesonbuild.coredata.load(self.builddir)
        self.assertEqual(obj.builtins['warning_level'].value, '2')
        self.setconf('--warnlevel=3')
        obj = mesonbuild.coredata.load(self.builddir)
        self.assertEqual(obj.builtins['warning_level'].value, '3')
        self.wipe()

        # But when using -D syntax, it should be 'warning_level'
        self.init(testdir, extra_args=['-Dwarning_level=2'])
        obj = mesonbuild.coredata.load(self.builddir)
        self.assertEqual(obj.builtins['warning_level'].value, '2')
        self.setconf('-Dwarning_level=3')
        obj = mesonbuild.coredata.load(self.builddir)
        self.assertEqual(obj.builtins['warning_level'].value, '3')
        self.wipe()

        # Mixing --option and -Doption is forbidden
        with self.assertRaises(subprocess.CalledProcessError) as cm:
            self.init(testdir, extra_args=['--warnlevel=1', '-Dwarning_level=3'])
        self.assertNotEqual(0, cm.exception.returncode)
        self.assertIn('as both', cm.exception.output)
        self.init(testdir)
        with self.assertRaises(subprocess.CalledProcessError) as cm:
            self.setconf(['--warnlevel=1', '-Dwarning_level=3'])
        self.assertNotEqual(0, cm.exception.returncode)
        self.assertIn('as both', cm.exception.output)
        self.wipe()

        # --default-library should override default value from project()
        self.init(testdir, extra_args=['--default-library=both'])
        obj = mesonbuild.coredata.load(self.builddir)
        self.assertEqual(obj.builtins['default_library'].value, 'both')
        self.setconf('--default-library=shared')
        obj = mesonbuild.coredata.load(self.builddir)
        self.assertEqual(obj.builtins['default_library'].value, 'shared')
        if self.backend is Backend.ninja:
            # reconfigure target works only with ninja backend
            self.build('reconfigure')
            obj = mesonbuild.coredata.load(self.builddir)
            self.assertEqual(obj.builtins['default_library'].value, 'shared')
        self.wipe()

        # Should warn on unknown options
        out = self.init(testdir, extra_args=['-Dbad=1', '-Dfoo=2', '-Dwrong_link_args=foo'])
        self.assertIn('Unknown options: "bad, foo, wrong_link_args"', out)
        self.wipe()

        # Should fail on malformed option
        with self.assertRaises(subprocess.CalledProcessError) as cm:
            self.init(testdir, extra_args=['-Dfoo'])
        self.assertNotEqual(0, cm.exception.returncode)
        self.assertIn('Option \'foo\' must have a value separated by equals sign.', cm.exception.output)
        self.init(testdir)
        with self.assertRaises(subprocess.CalledProcessError) as cm:
            self.setconf('-Dfoo')
        self.assertNotEqual(0, cm.exception.returncode)
        self.assertIn('Option \'foo\' must have a value separated by equals sign.', cm.exception.output)
        self.wipe()

        # It is not an error to set wrong option for unknown subprojects or
        # language because we don't have control on which one will be selected.
        self.init(testdir, extra_args=['-Dc_wrong=1', '-Dwrong:bad=1', '-Db_wrong=1'])
        self.wipe()

        # Test we can set subproject option
        self.init(testdir, extra_args=['-Dsubp:subp_opt=foo'])
        obj = mesonbuild.coredata.load(self.builddir)
        self.assertEqual(obj.user_options['subp:subp_opt'].value, 'foo')
        self.wipe()

        # c_args value should be parsed with shlex
        self.init(testdir, extra_args=['-Dc_args=foo bar "one two"'])
        obj = mesonbuild.coredata.load(self.builddir)
        self.assertEqual(obj.compiler_options.host['c_args'].value, ['foo', 'bar', 'one two'])
        self.setconf('-Dc_args="foo bar" one two')
        obj = mesonbuild.coredata.load(self.builddir)
        self.assertEqual(obj.compiler_options.host['c_args'].value, ['foo bar', 'one', 'two'])
        self.wipe()

        # Setting a 2nd time the same option should override the first value
        try:
            self.init(testdir, extra_args=['--bindir=foo', '--bindir=bar',
                                           '-Dbuildtype=plain', '-Dbuildtype=release',
                                           '-Db_sanitize=address', '-Db_sanitize=thread',
                                           '-Dc_args=foo', '-Dc_args=bar'])
            obj = mesonbuild.coredata.load(self.builddir)
            self.assertEqual(obj.builtins['bindir'].value, 'bar')
            self.assertEqual(obj.builtins['buildtype'].value, 'release')
            self.assertEqual(obj.base_options['b_sanitize'].value, 'thread')
            self.assertEqual(obj.compiler_options.host['c_args'].value, ['bar'])
            self.setconf(['--bindir=bar', '--bindir=foo',
                          '-Dbuildtype=release', '-Dbuildtype=plain',
                          '-Db_sanitize=thread', '-Db_sanitize=address',
                          '-Dc_args=bar', '-Dc_args=foo'])
            obj = mesonbuild.coredata.load(self.builddir)
            self.assertEqual(obj.builtins['bindir'].value, 'foo')
            self.assertEqual(obj.builtins['buildtype'].value, 'plain')
            self.assertEqual(obj.base_options['b_sanitize'].value, 'address')
            self.assertEqual(obj.compiler_options.host['c_args'].value, ['foo'])
            self.wipe()
        except KeyError:
            # Ignore KeyError, it happens on CI for compilers that does not
            # support b_sanitize. We have to test with a base option because
            # they used to fail this test with Meson 0.46 an earlier versions.
            pass

    def test_warning_level_0(self):
        testdir = os.path.join(self.common_test_dir, '215 warning level 0')

        # Verify default values when passing no args
        self.init(testdir)
        obj = mesonbuild.coredata.load(self.builddir)
        self.assertEqual(obj.builtins['warning_level'].value, '0')
        self.wipe()

        # verify we can override w/ --warnlevel
        self.init(testdir, extra_args=['--warnlevel=1'])
        obj = mesonbuild.coredata.load(self.builddir)
        self.assertEqual(obj.builtins['warning_level'].value, '1')
        self.setconf('--warnlevel=0')
        obj = mesonbuild.coredata.load(self.builddir)
        self.assertEqual(obj.builtins['warning_level'].value, '0')
        self.wipe()

        # verify we can override w/ -Dwarning_level
        self.init(testdir, extra_args=['-Dwarning_level=1'])
        obj = mesonbuild.coredata.load(self.builddir)
        self.assertEqual(obj.builtins['warning_level'].value, '1')
        self.setconf('-Dwarning_level=0')
        obj = mesonbuild.coredata.load(self.builddir)
        self.assertEqual(obj.builtins['warning_level'].value, '0')
        self.wipe()

    def test_feature_check_usage_subprojects(self):
        testdir = os.path.join(self.unit_test_dir, '41 featurenew subprojects')
        out = self.init(testdir)
        # Parent project warns correctly
        self.assertRegex(out, "WARNING: Project targetting '>=0.45'.*'0.47.0': dict")
        # Subprojects warn correctly
        self.assertRegex(out, r"\|WARNING: Project targetting '>=0.40'.*'0.44.0': disabler")
        self.assertRegex(out, r"\|WARNING: Project targetting '!=0.40'.*'0.44.0': disabler")
        # Subproject has a new-enough meson_version, no warning
        self.assertNotRegex(out, "WARNING: Project targetting.*Python")
        # Ensure a summary is printed in the subproject and the outer project
        self.assertRegex(out, r"\|WARNING: Project specifies a minimum meson_version '>=0.40'")
        self.assertRegex(out, r"\| \* 0.44.0: {'disabler'}")
        self.assertRegex(out, "WARNING: Project specifies a minimum meson_version '>=0.45'")
        self.assertRegex(out, " * 0.47.0: {'dict'}")

    def test_configure_file_warnings(self):
        testdir = os.path.join(self.common_test_dir, "14 configure file")
        out = self.init(testdir)
        self.assertRegex(out, "WARNING:.*'empty'.*config.h.in.*not present.*")
        self.assertRegex(out, "WARNING:.*'FOO_BAR'.*nosubst-nocopy2.txt.in.*not present.*")
        self.assertRegex(out, "WARNING:.*'empty'.*config.h.in.*not present.*")
        self.assertRegex(out, "WARNING:.*empty configuration_data.*test.py.in")
        # Warnings for configuration files that are overwritten.
        self.assertRegex(out, "WARNING:.*\"double_output.txt\".*overwrites")
        self.assertRegex(out, "WARNING:.*\"subdir.double_output2.txt\".*overwrites")
        self.assertNotRegex(out, "WARNING:.*no_write_conflict.txt.*overwrites")
        self.assertNotRegex(out, "WARNING:.*@BASENAME@.*overwrites")
        self.assertRegex(out, "WARNING:.*\"sameafterbasename\".*overwrites")
        # No warnings about empty configuration data objects passed to files with substitutions
        self.assertNotRegex(out, "WARNING:.*empty configuration_data.*nosubst-nocopy1.txt.in")
        self.assertNotRegex(out, "WARNING:.*empty configuration_data.*nosubst-nocopy2.txt.in")
        with open(os.path.join(self.builddir, 'nosubst-nocopy1.txt'), 'rb') as f:
            self.assertEqual(f.read().strip(), b'/* #undef FOO_BAR */')
        with open(os.path.join(self.builddir, 'nosubst-nocopy2.txt'), 'rb') as f:
            self.assertEqual(f.read().strip(), b'')
        self.assertRegex(out, r"DEPRECATION:.*\['array'\] is invalid.*dict")

    def test_dirs(self):
        with tempfile.TemporaryDirectory() as containing:
            with tempfile.TemporaryDirectory(dir=containing) as srcdir:
                mfile = os.path.join(srcdir, 'meson.build')
                of = open(mfile, 'w')
                of.write("project('foobar', 'c')\n")
                of.close()
                pc = subprocess.run(self.setup_command,
                                    cwd=srcdir,
                                    stdout=subprocess.PIPE,
                                    stderr=subprocess.DEVNULL)
                self.assertIn(b'Must specify at least one directory name', pc.stdout)
                with tempfile.TemporaryDirectory(dir=srcdir) as builddir:
                    subprocess.run(self.setup_command,
                                   check=True,
                                   cwd=builddir,
                                   stdout=subprocess.DEVNULL,
                                   stderr=subprocess.DEVNULL)

    def get_opts_as_dict(self):
        result = {}
        for i in self.introspect('--buildoptions'):
            result[i['name']] = i['value']
        return result

    def test_buildtype_setting(self):
        testdir = os.path.join(self.common_test_dir, '1 trivial')
        self.init(testdir)
        opts = self.get_opts_as_dict()
        self.assertEqual(opts['buildtype'], 'debug')
        self.assertEqual(opts['debug'], True)
        self.setconf('-Ddebug=false')
        opts = self.get_opts_as_dict()
        self.assertEqual(opts['debug'], False)
        self.assertEqual(opts['buildtype'], 'plain')
        self.assertEqual(opts['optimization'], '0')

        # Setting optimizations to 3 should cause buildtype
        # to go to release mode.
        self.setconf('-Doptimization=3')
        opts = self.get_opts_as_dict()
        self.assertEqual(opts['buildtype'], 'release')
        self.assertEqual(opts['debug'], False)
        self.assertEqual(opts['optimization'], '3')

        # Going to debug build type should reset debugging
        # and optimization
        self.setconf('-Dbuildtype=debug')
        opts = self.get_opts_as_dict()
        self.assertEqual(opts['buildtype'], 'debug')
        self.assertEqual(opts['debug'], True)
        self.assertEqual(opts['optimization'], '0')

    @skipIfNoPkgconfig
    @unittest.skipIf(is_windows(), 'Help needed with fixing this test on windows')
    def test_native_dep_pkgconfig(self):
        testdir = os.path.join(self.unit_test_dir,
                               '46 native dep pkgconfig var')
        with tempfile.NamedTemporaryFile(mode='w', delete=False) as crossfile:
            crossfile.write(textwrap.dedent(
                '''[binaries]
                pkgconfig = r'{0}'

                [properties]

                [host_machine]
                system = 'linux'
                cpu_family = 'arm'
                cpu = 'armv7'
                endian = 'little'
                '''.format(os.path.join(testdir, 'cross_pkgconfig.py'))))
            crossfile.flush()
            self.meson_cross_file = crossfile.name

        os.environ['PKG_CONFIG_LIBDIR'] = os.path.join(testdir,
                                                       'native_pkgconfig')
        self.init(testdir, extra_args=['-Dstart_native=false'])
        self.wipe()
        self.init(testdir, extra_args=['-Dstart_native=true'])

    def __reconfigure(self, change_minor=False):
        # Set an older version to force a reconfigure from scratch
        filename = os.path.join(self.privatedir, 'coredata.dat')
        with open(filename, 'rb') as f:
            obj = pickle.load(f)
        if change_minor:
            v = mesonbuild.coredata.version.split('.')
            obj.version = '.'.join(v[0:2] + [str(int(v[2]) + 1)])
        else:
            obj.version = '0.47.0'
        with open(filename, 'wb') as f:
            pickle.dump(obj, f)

    def test_reconfigure(self):
        testdir = os.path.join(self.unit_test_dir, '48 reconfigure')
        self.init(testdir, extra_args=['-Dopt1=val1'])
        self.setconf('-Dopt2=val2')

        self.__reconfigure()

        out = self.init(testdir, extra_args=['--reconfigure', '-Dopt3=val3'])
        self.assertRegex(out, 'WARNING:.*Regenerating configuration from scratch')
        self.assertRegex(out, 'opt1 val1')
        self.assertRegex(out, 'opt2 val2')
        self.assertRegex(out, 'opt3 val3')
        self.assertRegex(out, 'opt4 default4')
        self.build()
        self.run_tests()

        # Create a file in builddir and verify wipe command removes it
        filename = os.path.join(self.builddir, 'something')
        open(filename, 'w').close()
        self.assertTrue(os.path.exists(filename))
        out = self.init(testdir, extra_args=['--wipe', '-Dopt4=val4'])
        self.assertFalse(os.path.exists(filename))
        self.assertRegex(out, 'opt1 val1')
        self.assertRegex(out, 'opt2 val2')
        self.assertRegex(out, 'opt3 val3')
        self.assertRegex(out, 'opt4 val4')
        self.build()
        self.run_tests()

    def test_wipe_from_builddir(self):
        testdir = os.path.join(self.common_test_dir, '162 custom target subdir depend files')
        self.init(testdir)
        self.__reconfigure()

        with Path(self.builddir):
            self.init(testdir, extra_args=['--wipe'])

    def test_minor_version_does_not_reconfigure_wipe(self):
        testdir = os.path.join(self.unit_test_dir, '48 reconfigure')
        self.init(testdir, extra_args=['-Dopt1=val1'])
        self.setconf('-Dopt2=val2')

        self.__reconfigure(change_minor=True)

        out = self.init(testdir, extra_args=['--reconfigure', '-Dopt3=val3'])
        self.assertNotRegex(out, 'WARNING:.*Regenerating configuration from scratch')
        self.assertRegex(out, 'opt1 val1')
        self.assertRegex(out, 'opt2 val2')
        self.assertRegex(out, 'opt3 val3')
        self.assertRegex(out, 'opt4 default4')
        self.build()
        self.run_tests()

    def test_target_construct_id_from_path(self):
        # This id is stable but not guessable.
        # The test is supposed to prevent unintentional
        # changes of target ID generation.
        target_id = Target.construct_id_from_path('some/obscure/subdir',
                                                  'target-id', '@suffix')
        self.assertEqual('5e002d3@@target-id@suffix', target_id)
        target_id = Target.construct_id_from_path('subproject/foo/subdir/bar',
                                                  'target2-id', '@other')
        self.assertEqual('81d46d1@@target2-id@other', target_id)

    def test_introspect_projectinfo_without_configured_build(self):
        testfile = os.path.join(self.common_test_dir, '36 run program', 'meson.build')
        res = self.introspect_directory(testfile, '--projectinfo')
        self.assertEqual(set(res['buildsystem_files']), set(['meson.build']))
        self.assertEqual(res['version'], 'undefined')
        self.assertEqual(res['descriptive_name'], 'run command')
        self.assertEqual(res['subprojects'], [])

        testfile = os.path.join(self.common_test_dir, '44 options', 'meson.build')
        res = self.introspect_directory(testfile, '--projectinfo')
        self.assertEqual(set(res['buildsystem_files']), set(['meson_options.txt', 'meson.build']))
        self.assertEqual(res['version'], 'undefined')
        self.assertEqual(res['descriptive_name'], 'options')
        self.assertEqual(res['subprojects'], [])

        testfile = os.path.join(self.common_test_dir, '47 subproject options', 'meson.build')
        res = self.introspect_directory(testfile, '--projectinfo')
        self.assertEqual(set(res['buildsystem_files']), set(['meson_options.txt', 'meson.build']))
        self.assertEqual(res['version'], 'undefined')
        self.assertEqual(res['descriptive_name'], 'suboptions')
        self.assertEqual(len(res['subprojects']), 1)
        subproject_files = set(f.replace('\\', '/') for f in res['subprojects'][0]['buildsystem_files'])
        self.assertEqual(subproject_files, set(['subprojects/subproject/meson_options.txt', 'subprojects/subproject/meson.build']))
        self.assertEqual(res['subprojects'][0]['name'], 'subproject')
        self.assertEqual(res['subprojects'][0]['version'], 'undefined')
        self.assertEqual(res['subprojects'][0]['descriptive_name'], 'subproject')

    def test_introspect_projectinfo_subprojects(self):
        testdir = os.path.join(self.common_test_dir, '103 subproject subdir')
        self.init(testdir)
        res = self.introspect('--projectinfo')
        expected = {
            'descriptive_name': 'proj',
            'version': 'undefined',
            'subproject_dir': 'subprojects',
            'subprojects': [
                {
                    'descriptive_name': 'sub',
                    'name': 'sub',
                    'version': 'undefined'
                }
            ]
        }
        self.assertDictEqual(res, expected)

    def test_introspection_target_subproject(self):
        testdir = os.path.join(self.common_test_dir, '46 subproject')
        self.init(testdir)
        res = self.introspect('--targets')

        expected = {
            'sublib': 'sublib',
            'simpletest': 'sublib',
            'user': None
        }

        for entry in res:
            name = entry['name']
            self.assertEquals(entry['subproject'], expected[name])

    def test_introspect_projectinfo_subproject_dir(self):
        testdir = os.path.join(self.common_test_dir, '79 custom subproject dir')
        self.init(testdir)
        res = self.introspect('--projectinfo')

        self.assertEqual(res['subproject_dir'], 'custom_subproject_dir')

    def test_introspect_projectinfo_subproject_dir_from_source(self):
        testfile = os.path.join(self.common_test_dir, '79 custom subproject dir', 'meson.build')
        res = self.introspect_directory(testfile, '--projectinfo')

        self.assertEqual(res['subproject_dir'], 'custom_subproject_dir')

    @skipIfNoExecutable('clang-format')
    def test_clang_format(self):
        if self.backend is not Backend.ninja:
            raise unittest.SkipTest('Clang-format is for now only supported on Ninja, not {}'.format(self.backend.name))
        testdir = os.path.join(self.unit_test_dir, '53 clang-format')
        testfile = os.path.join(testdir, 'prog.c')
        badfile = os.path.join(testdir, 'prog_orig_c')
        goodfile = os.path.join(testdir, 'prog_expected_c')
        try:
            self.run_clangformat(testdir, testfile, badfile, goodfile)
        finally:
            if os.path.exists(testfile):
                os.unlink(testfile)

    def run_clangformat(self, testdir, testfile, badfile, goodfile):
        shutil.copyfile(badfile, testfile)
        self.init(testdir)
        self.assertNotEqual(Path(testfile).read_text(),
                            Path(goodfile).read_text())
        self.run_target('clang-format')
        self.assertEqual(Path(testfile).read_text(),
                         Path(goodfile).read_text())

    def test_introspect_buildoptions_without_configured_build(self):
        testdir = os.path.join(self.unit_test_dir, '56 introspect buildoptions')
        testfile = os.path.join(testdir, 'meson.build')
        res_nb = self.introspect_directory(testfile, ['--buildoptions'] + self.meson_args)
        self.init(testdir, default_args=False)
        res_wb = self.introspect('--buildoptions')
        self.maxDiff = None
        self.assertListEqual(res_nb, res_wb)

    def test_introspect_json_dump(self):
        testdir = os.path.join(self.unit_test_dir, '55 introspection')
        self.init(testdir)
        infodir = os.path.join(self.builddir, 'meson-info')
        self.assertPathExists(infodir)

        def assertKeyTypes(key_type_list, obj):
            for i in key_type_list:
                self.assertIn(i[0], obj)
                self.assertIsInstance(obj[i[0]], i[1])

        root_keylist = [
            ('benchmarks', list),
            ('buildoptions', list),
            ('buildsystem_files', list),
            ('dependencies', list),
            ('installed', dict),
            ('projectinfo', dict),
            ('targets', list),
            ('tests', list),
        ]

        test_keylist = [
            ('cmd', list),
            ('env', dict),
            ('name', str),
            ('timeout', int),
            ('suite', list),
            ('is_parallel', bool),
        ]

        buildoptions_keylist = [
            ('name', str),
            ('section', str),
            ('type', str),
            ('description', str),
        ]

        buildoptions_typelist = [
            ('combo', str, [('choices', list)]),
            ('string', str, []),
            ('boolean', bool, []),
            ('integer', int, []),
            ('array', list, []),
        ]

        dependencies_typelist = [
            ('name', str),
            ('compile_args', list),
            ('link_args', list),
        ]

        targets_typelist = [
            ('name', str),
            ('id', str),
            ('type', str),
            ('defined_in', str),
            ('filename', list),
            ('build_by_default', bool),
            ('target_sources', list),
            ('installed', bool),
        ]

        targets_sources_typelist = [
            ('language', str),
            ('compiler', list),
            ('parameters', list),
            ('sources', list),
            ('generated_sources', list),
        ]

        # First load all files
        res = {}
        for i in root_keylist:
            curr = os.path.join(infodir, 'intro-{}.json'.format(i[0]))
            self.assertPathExists(curr)
            with open(curr, 'r') as fp:
                res[i[0]] = json.load(fp)

        assertKeyTypes(root_keylist, res)

        # Check Tests and benchmarks
        tests_to_find = ['test case 1', 'test case 2', 'benchmark 1']
        for i in res['benchmarks'] + res['tests']:
            assertKeyTypes(test_keylist, i)
            if i['name'] in tests_to_find:
                tests_to_find.remove(i['name'])
        self.assertListEqual(tests_to_find, [])

        # Check buildoptions
        buildopts_to_find = {'cpp_std': 'c++11'}
        for i in res['buildoptions']:
            assertKeyTypes(buildoptions_keylist, i)
            valid_type = False
            for j in buildoptions_typelist:
                if i['type'] == j[0]:
                    self.assertIsInstance(i['value'], j[1])
                    assertKeyTypes(j[2], i)
                    valid_type = True
                    break

            self.assertTrue(valid_type)
            if i['name'] in buildopts_to_find:
                self.assertEqual(i['value'], buildopts_to_find[i['name']])
                buildopts_to_find.pop(i['name'], None)
        self.assertDictEqual(buildopts_to_find, {})

        # Check buildsystem_files
        bs_files = ['meson.build', 'sharedlib/meson.build', 'staticlib/meson.build']
        bs_files = [os.path.join(testdir, x) for x in bs_files]
        self.assertPathListEqual(list(sorted(res['buildsystem_files'])), list(sorted(bs_files)))

        # Check dependencies
        dependencies_to_find = ['threads']
        for i in res['dependencies']:
            assertKeyTypes(dependencies_typelist, i)
            if i['name'] in dependencies_to_find:
                dependencies_to_find.remove(i['name'])
        self.assertListEqual(dependencies_to_find, [])

        # Check projectinfo
        self.assertDictEqual(res['projectinfo'], {'version': '1.2.3', 'descriptive_name': 'introspection', 'subproject_dir': 'subprojects', 'subprojects': []})

        # Check targets
        targets_to_find = {
            'sharedTestLib': ('shared library', True, False, 'sharedlib/meson.build'),
            'staticTestLib': ('static library', True, False, 'staticlib/meson.build'),
            'test1': ('executable', True, True, 'meson.build'),
            'test2': ('executable', True, False, 'meson.build'),
            'test3': ('executable', True, False, 'meson.build'),
        }
        for i in res['targets']:
            assertKeyTypes(targets_typelist, i)
            if i['name'] in targets_to_find:
                tgt = targets_to_find[i['name']]
                self.assertEqual(i['type'], tgt[0])
                self.assertEqual(i['build_by_default'], tgt[1])
                self.assertEqual(i['installed'], tgt[2])
                self.assertPathEqual(i['defined_in'], os.path.join(testdir, tgt[3]))
                targets_to_find.pop(i['name'], None)
            for j in i['target_sources']:
                assertKeyTypes(targets_sources_typelist, j)
        self.assertDictEqual(targets_to_find, {})

    def test_introspect_file_dump_equals_all(self):
        testdir = os.path.join(self.unit_test_dir, '55 introspection')
        self.init(testdir)
        res_all = self.introspect('--all')
        res_file = {}

        root_keylist = [
            'benchmarks',
            'buildoptions',
            'buildsystem_files',
            'dependencies',
            'installed',
            'projectinfo',
            'targets',
            'tests',
        ]

        infodir = os.path.join(self.builddir, 'meson-info')
        self.assertPathExists(infodir)
        for i in root_keylist:
            curr = os.path.join(infodir, 'intro-{}.json'.format(i))
            self.assertPathExists(curr)
            with open(curr, 'r') as fp:
                res_file[i] = json.load(fp)

        self.assertEqual(res_all, res_file)

    def test_introspect_meson_info(self):
        testdir = os.path.join(self.unit_test_dir, '55 introspection')
        introfile = os.path.join(self.builddir, 'meson-info', 'meson-info.json')
        self.init(testdir)
        self.assertPathExists(introfile)
        with open(introfile, 'r') as fp:
            res1 = json.load(fp)

        for i in ['meson_version', 'directories', 'introspection', 'build_files_updated', 'error']:
            self.assertIn(i, res1)

        self.assertEqual(res1['error'], False)
        self.assertEqual(res1['build_files_updated'], True)

    def test_introspect_config_update(self):
        testdir = os.path.join(self.unit_test_dir, '55 introspection')
        introfile = os.path.join(self.builddir, 'meson-info', 'intro-buildoptions.json')
        self.init(testdir)
        self.assertPathExists(introfile)
        with open(introfile, 'r') as fp:
            res1 = json.load(fp)

        self.setconf('-Dcpp_std=c++14')
        self.setconf('-Dbuildtype=release')

        for idx, i in enumerate(res1):
            if i['name'] == 'cpp_std':
                res1[idx]['value'] = 'c++14'
            if i['name'] == 'buildtype':
                res1[idx]['value'] = 'release'
            if i['name'] == 'optimization':
                res1[idx]['value'] = '3'
            if i['name'] == 'debug':
                res1[idx]['value'] = False

        with open(introfile, 'r') as fp:
            res2 = json.load(fp)

        self.assertListEqual(res1, res2)

    def test_introspect_targets_from_source(self):
        testdir = os.path.join(self.unit_test_dir, '55 introspection')
        testfile = os.path.join(testdir, 'meson.build')
        introfile = os.path.join(self.builddir, 'meson-info', 'intro-targets.json')
        self.init(testdir)
        self.assertPathExists(introfile)
        with open(introfile, 'r') as fp:
            res_wb = json.load(fp)

        res_nb = self.introspect_directory(testfile, ['--targets'] + self.meson_args)

        # Account for differences in output
        for i in res_wb:
            i['filename'] = [os.path.relpath(x, self.builddir) for x in i['filename']]
            if 'install_filename' in i:
                del i['install_filename']

            sources = []
            for j in i['target_sources']:
                sources += j['sources']
            i['target_sources'] = [{
                'language': 'unknown',
                'compiler': [],
                'parameters': [],
                'sources': sources,
                'generated_sources': []
            }]

        self.maxDiff = None
        self.assertListEqual(res_nb, res_wb)

    def test_introspect_dependencies_from_source(self):
        testdir = os.path.join(self.unit_test_dir, '55 introspection')
        testfile = os.path.join(testdir, 'meson.build')
        res_nb = self.introspect_directory(testfile, ['--scan-dependencies'] + self.meson_args)
        expected = [
            {
                'name': 'threads',
                'required': True,
                'has_fallback': False,
                'conditional': False
            },
            {
                'name': 'zlib',
                'required': False,
                'has_fallback': False,
                'conditional': False
            },
            {
                'name': 'somethingthatdoesnotexist',
                'required': True,
                'has_fallback': False,
                'conditional': True
            },
            {
                'name': 'look_i_have_a_fallback',
                'required': True,
                'has_fallback': True,
                'conditional': True
            }
        ]
        self.maxDiff = None
        self.assertListEqual(res_nb, expected)

class FailureTests(BasePlatformTests):
    '''
    Tests that test failure conditions. Build files here should be dynamically
    generated and static tests should go into `test cases/failing*`.
    This is useful because there can be many ways in which a particular
    function can fail, and creating failing tests for all of them is tedious
    and slows down testing.
    '''
    dnf = "[Dd]ependency.*not found(:.*)?"
    nopkg = '[Pp]kg-config.*not found'

    def setUp(self):
        super().setUp()
        self.srcdir = os.path.realpath(tempfile.mkdtemp())
        self.mbuild = os.path.join(self.srcdir, 'meson.build')

    def tearDown(self):
        super().tearDown()
        windows_proof_rmtree(self.srcdir)

    def assertMesonRaises(self, contents, match, extra_args=None, langs=None, meson_version=None):
        '''
        Assert that running meson configure on the specified @contents raises
        a error message matching regex @match.
        '''
        if langs is None:
            langs = []
        with open(self.mbuild, 'w') as f:
            f.write("project('failure test', 'c', 'cpp'")
            if meson_version:
                f.write(", meson_version: '{}'".format(meson_version))
            f.write(")\n")
            for lang in langs:
                f.write("add_languages('{}', required : false)\n".format(lang))
            f.write(contents)
        # Force tracebacks so we can detect them properly
        os.environ['MESON_FORCE_BACKTRACE'] = '1'
        with self.assertRaisesRegex(MesonException, match, msg=contents):
            # Must run in-process or we'll get a generic CalledProcessError
            self.init(self.srcdir, extra_args=extra_args, inprocess=True)

    def obtainMesonOutput(self, contents, match, extra_args, langs, meson_version=None):
        if langs is None:
            langs = []
        with open(self.mbuild, 'w') as f:
            f.write("project('output test', 'c', 'cpp'")
            if meson_version:
                f.write(", meson_version: '{}'".format(meson_version))
            f.write(")\n")
            for lang in langs:
                f.write("add_languages('{}', required : false)\n".format(lang))
            f.write(contents)
        # Run in-process for speed and consistency with assertMesonRaises
        return self.init(self.srcdir, extra_args=extra_args, inprocess=True)

    def assertMesonOutputs(self, contents, match, extra_args=None, langs=None, meson_version=None):
        '''
        Assert that running meson configure on the specified @contents outputs
        something that matches regex @match.
        '''
        out = self.obtainMesonOutput(contents, match, extra_args, langs, meson_version)
        self.assertRegex(out, match)

    def assertMesonDoesNotOutput(self, contents, match, extra_args=None, langs=None, meson_version=None):
        '''
        Assert that running meson configure on the specified @contents does not output
        something that matches regex @match.
        '''
        out = self.obtainMesonOutput(contents, match, extra_args, langs, meson_version)
        self.assertNotRegex(out, match)

    @skipIfNoPkgconfig
    def test_dependency(self):
        if subprocess.call(['pkg-config', '--exists', 'zlib']) != 0:
            raise unittest.SkipTest('zlib not found with pkg-config')
        a = (("dependency('zlib', method : 'fail')", "'fail' is invalid"),
             ("dependency('zlib', static : '1')", "[Ss]tatic.*boolean"),
             ("dependency('zlib', version : 1)", "[Vv]ersion.*string or list"),
             ("dependency('zlib', required : 1)", "[Rr]equired.*boolean"),
             ("dependency('zlib', method : 1)", "[Mm]ethod.*string"),
             ("dependency('zlibfail')", self.dnf),)
        for contents, match in a:
            self.assertMesonRaises(contents, match)

    def test_apple_frameworks_dependency(self):
        if not is_osx():
            raise unittest.SkipTest('only run on macOS')
        self.assertMesonRaises("dependency('appleframeworks')",
                               "requires at least one module")

    def test_extraframework_dependency_method(self):
        code = "dependency('python', method : 'extraframework')"
        if not is_osx():
            self.assertMesonRaises(code, self.dnf)
        else:
            # Python2 framework is always available on macOS
            self.assertMesonOutputs(code, '[Dd]ependency.*python.*found.*YES')

    def test_sdl2_notfound_dependency(self):
        # Want to test failure, so skip if available
        if shutil.which('sdl2-config'):
            raise unittest.SkipTest('sdl2-config found')
        self.assertMesonRaises("dependency('sdl2', method : 'sdlconfig')", self.dnf)
        if shutil.which('pkg-config'):
            self.assertMesonRaises("dependency('sdl2', method : 'pkg-config')", self.dnf)
        with no_pkgconfig():
            # Look for pkg-config, cache it, then
            # Use cached pkg-config without erroring out, then
            # Use cached pkg-config to error out
            code = "dependency('foobarrr', method : 'pkg-config', required : false)\n" \
                "dependency('foobarrr2', method : 'pkg-config', required : false)\n" \
                "dependency('sdl2', method : 'pkg-config')"
            self.assertMesonRaises(code, self.nopkg)

    def test_gnustep_notfound_dependency(self):
        # Want to test failure, so skip if available
        if shutil.which('gnustep-config'):
            raise unittest.SkipTest('gnustep-config found')
        self.assertMesonRaises("dependency('gnustep')",
                               "(requires a Objc compiler|{})".format(self.dnf),
                               langs = ['objc'])

    def test_wx_notfound_dependency(self):
        # Want to test failure, so skip if available
        if shutil.which('wx-config-3.0') or shutil.which('wx-config') or shutil.which('wx-config-gtk3'):
            raise unittest.SkipTest('wx-config, wx-config-3.0 or wx-config-gtk3 found')
        self.assertMesonRaises("dependency('wxwidgets')", self.dnf)
        self.assertMesonOutputs("dependency('wxwidgets', required : false)",
                                "Dependency .*WxWidgets.* found: .*NO.*")

    def test_wx_dependency(self):
        if not shutil.which('wx-config-3.0') and not shutil.which('wx-config') and not shutil.which('wx-config-gtk3'):
            raise unittest.SkipTest('Neither wx-config, wx-config-3.0 nor wx-config-gtk3 found')
        self.assertMesonRaises("dependency('wxwidgets', modules : 1)",
                               "module argument is not a string")

    def test_llvm_dependency(self):
        self.assertMesonRaises("dependency('llvm', modules : 'fail')",
                               "(required.*fail|{})".format(self.dnf))

    def test_boost_notfound_dependency(self):
        # Can be run even if Boost is found or not
        self.assertMesonRaises("dependency('boost', modules : 1)",
                               "module.*not a string")
        self.assertMesonRaises("dependency('boost', modules : 'fail')",
                               "(fail.*not found|{})".format(self.dnf))

    def test_boost_BOOST_ROOT_dependency(self):
        # Test BOOST_ROOT; can be run even if Boost is found or not
        os.environ['BOOST_ROOT'] = 'relative/path'
        self.assertMesonRaises("dependency('boost')",
                               "(BOOST_ROOT.*absolute|{})".format(self.dnf))

    def test_dependency_invalid_method(self):
        code = '''zlib_dep = dependency('zlib', required : false)
        zlib_dep.get_configtool_variable('foo')
        '''
        self.assertMesonRaises(code, ".* is not a config-tool dependency")
        code = '''zlib_dep = dependency('zlib', required : false)
        dep = declare_dependency(dependencies : zlib_dep)
        dep.get_pkgconfig_variable('foo')
        '''
        self.assertMesonRaises(code, "Method.*pkgconfig.*is invalid.*internal")
        code = '''zlib_dep = dependency('zlib', required : false)
        dep = declare_dependency(dependencies : zlib_dep)
        dep.get_configtool_variable('foo')
        '''
        self.assertMesonRaises(code, "Method.*configtool.*is invalid.*internal")

    def test_objc_cpp_detection(self):
        '''
        Test that when we can't detect objc or objcpp, we fail gracefully.
        '''
        env = get_fake_env()
        try:
            env.detect_objc_compiler(False)
            env.detect_objcpp_compiler(False)
        except EnvironmentException:
            code = "add_languages('objc')\nadd_languages('objcpp')"
            self.assertMesonRaises(code, "Unknown compiler")
            return
        raise unittest.SkipTest("objc and objcpp found, can't test detection failure")

    def test_subproject_variables(self):
        '''
        Test that:
        1. The correct message is outputted when a not-required dep is not
           found and the fallback subproject is also not found.
        2. A not-required fallback dependency is not found because the
           subproject failed to parse.
        3. A not-found not-required dep with a fallback subproject outputs the
           correct message when the fallback subproject is found but the
           variable inside it is not.
        4. A fallback dependency is found from the subproject parsed in (3)
        5. The correct message is outputted when the .wrap file is missing for
           a sub-subproject.
        '''
        tdir = os.path.join(self.unit_test_dir, '20 subproj dep variables')
        out = self.init(tdir, inprocess=True)
        self.assertRegex(out, r"Subproject directory not found and .*nosubproj.wrap.* file not found")
        self.assertRegex(out, r'Function does not take positional arguments.')
        self.assertRegex(out, r'WARNING:.* Dependency .*subsubproject.* not found but it is available in a sub-subproject.')
        self.assertRegex(out, r'Subproject directory not found and .*subsubproject.wrap.* file not found')
        self.assertRegex(out, r'Dependency .*zlibproxy.* from subproject .*subprojects.*somesubproj.* found: .*YES.*')

    def test_exception_exit_status(self):
        '''
        Test exit status on python exception
        '''
        tdir = os.path.join(self.unit_test_dir, '21 exit status')
        os.environ['MESON_UNIT_TEST'] = '1'
        with self.assertRaises(subprocess.CalledProcessError) as cm:
            self.init(tdir, inprocess=False)
        self.assertEqual(cm.exception.returncode, 2)
        self.wipe()

    def test_dict_requires_key_value_pairs(self):
        self.assertMesonRaises("dict = {3, 'foo': 'bar'}",
                               'Only key:value pairs are valid in dict construction.')
        self.assertMesonRaises("{'foo': 'bar', 3}",
                               'Only key:value pairs are valid in dict construction.')

    def test_dict_forbids_duplicate_keys(self):
        self.assertMesonRaises("dict = {'a': 41, 'a': 42}",
                               'Duplicate dictionary key: a.*')

    def test_dict_forbids_integer_key(self):
        self.assertMesonRaises("dict = {3: 'foo'}",
                               'Key must be a string.*')

    def test_using_too_recent_feature(self):
        # Here we use a dict, which was introduced in 0.47.0
        self.assertMesonOutputs("dict = {}",
                                ".*WARNING.*Project targetting.*but.*",
                                meson_version='>= 0.46.0')

    def test_using_recent_feature(self):
        # Same as above, except the meson version is now appropriate
        self.assertMesonDoesNotOutput("dict = {}",
                                      ".*WARNING.*Project targetting.*but.*",
                                      meson_version='>= 0.47')

    def test_using_too_recent_feature_dependency(self):
        self.assertMesonOutputs("dependency('pcap', required: false)",
                                ".*WARNING.*Project targetting.*but.*",
                                meson_version='>= 0.41.0')

    def test_vcs_tag_featurenew_build_always_stale(self):
        'https://github.com/mesonbuild/meson/issues/3904'
        vcs_tag = '''version_data = configuration_data()
        version_data.set('PROJVER', '@VCS_TAG@')
        vf = configure_file(output : 'version.h.in', configuration: version_data)
        f = vcs_tag(input : vf, output : 'version.h')
        '''
        msg = '.*WARNING:.*feature.*build_always_stale.*custom_target.*'
        self.assertMesonDoesNotOutput(vcs_tag, msg, meson_version='>=0.43')

    def test_missing_subproject_not_required_and_required(self):
        self.assertMesonRaises("sub1 = subproject('not-found-subproject', required: false)\n" +
                               "sub2 = subproject('not-found-subproject', required: true)",
                               """.*Subproject "subprojects/not-found-subproject" required but not found.*""")

    def test_get_variable_on_not_found_project(self):
        self.assertMesonRaises("sub1 = subproject('not-found-subproject', required: false)\n" +
                               "sub1.get_variable('naaa')",
                               """Subproject "subprojects/not-found-subproject" disabled can't get_variable on it.""")


@unittest.skipUnless(is_windows() or is_cygwin(), "requires Windows (or Windows via Cygwin)")
class WindowsTests(BasePlatformTests):
    '''
    Tests that should run on Cygwin, MinGW, and MSVC
    '''
    def setUp(self):
        super().setUp()
        self.platform_test_dir = os.path.join(self.src_root, 'test cases/windows')

    @unittest.skipIf(is_cygwin(), 'Test only applicable to Windows')
    def test_find_program(self):
        '''
        Test that Windows-specific edge-cases in find_program are functioning
        correctly. Cannot be an ordinary test because it involves manipulating
        PATH to point to a directory with Python scripts.
        '''
        testdir = os.path.join(self.platform_test_dir, '8 find program')
        # Find `cmd` and `cmd.exe`
        prog1 = ExternalProgram('cmd')
        self.assertTrue(prog1.found(), msg='cmd not found')
        prog2 = ExternalProgram('cmd.exe')
        self.assertTrue(prog2.found(), msg='cmd.exe not found')
        self.assertPathEqual(prog1.get_path(), prog2.get_path())
        # Find cmd with an absolute path that's missing the extension
        cmd_path = prog2.get_path()[:-4]
        prog = ExternalProgram(cmd_path)
        self.assertTrue(prog.found(), msg='{!r} not found'.format(cmd_path))
        # Finding a script with no extension inside a directory works
        prog = ExternalProgram(os.path.join(testdir, 'test-script'))
        self.assertTrue(prog.found(), msg='test-script not found')
        # Finding a script with an extension inside a directory works
        prog = ExternalProgram(os.path.join(testdir, 'test-script-ext.py'))
        self.assertTrue(prog.found(), msg='test-script-ext.py not found')
        # Finding a script in PATH w/o extension works and adds the interpreter
        os.environ['PATH'] += os.pathsep + testdir
        prog = ExternalProgram('test-script-ext')
        self.assertTrue(prog.found(), msg='test-script-ext not found in PATH')
        self.assertPathEqual(prog.get_command()[0], python_command[0])
        self.assertPathBasenameEqual(prog.get_path(), 'test-script-ext.py')
        # Finding a script in PATH with extension works and adds the interpreter
        prog = ExternalProgram('test-script-ext.py')
        self.assertTrue(prog.found(), msg='test-script-ext.py not found in PATH')
        self.assertPathEqual(prog.get_command()[0], python_command[0])
        self.assertPathBasenameEqual(prog.get_path(), 'test-script-ext.py')

    def test_ignore_libs(self):
        '''
        Test that find_library on libs that are to be ignored returns an empty
        array of arguments. Must be a unit test because we cannot inspect
        ExternalLibraryHolder from build files.
        '''
        testdir = os.path.join(self.platform_test_dir, '1 basic')
        env = get_fake_env(testdir, self.builddir, self.prefix)
        cc = env.detect_c_compiler(False)
        if cc.get_argument_syntax() != 'msvc':
            raise unittest.SkipTest('Not using MSVC')
        # To force people to update this test, and also test
        self.assertEqual(set(cc.ignore_libs), {'c', 'm', 'pthread', 'dl', 'rt'})
        for l in cc.ignore_libs:
            self.assertEqual(cc.find_library(l, env, []), [])

    def test_rc_depends_files(self):
        testdir = os.path.join(self.platform_test_dir, '5 resources')

        # resource compiler depfile generation is not yet implemented for msvc
        env = get_fake_env(testdir, self.builddir, self.prefix)
        depfile_works = env.detect_c_compiler(False).get_id() not in ['msvc', 'clang-cl']

        self.init(testdir)
        self.build()
        # Immediately rebuilding should not do anything
        self.assertBuildIsNoop()
        # Test compile_resources(depend_file:)
        # Changing mtime of sample.ico should rebuild prog
        self.utime(os.path.join(testdir, 'res', 'sample.ico'))
        self.assertRebuiltTarget('prog')
        # Test depfile generation by compile_resources
        # Changing mtime of resource.h should rebuild myres.rc and then prog
        if depfile_works:
            self.utime(os.path.join(testdir, 'inc', 'resource', 'resource.h'))
            self.assertRebuiltTarget('prog')
        self.wipe()

        if depfile_works:
            testdir = os.path.join(self.platform_test_dir, '12 resources with custom targets')
            self.init(testdir)
            self.build()
            # Immediately rebuilding should not do anything
            self.assertBuildIsNoop()
            # Changing mtime of resource.h should rebuild myres_1.rc and then prog_1
            self.utime(os.path.join(testdir, 'res', 'resource.h'))
            self.assertRebuiltTarget('prog_1')

    def test_msvc_cpp17(self):
        testdir = os.path.join(self.unit_test_dir, '45 vscpp17')

        env = get_fake_env(testdir, self.builddir, self.prefix)
        cc = env.detect_c_compiler(False)
        if cc.get_argument_syntax() != 'msvc':
            raise unittest.SkipTest('Test only applies to MSVC-like compilers')

        try:
            self.init(testdir)
        except subprocess.CalledProcessError:
            # According to Python docs, output is only stored when
            # using check_output. We don't use it, so we can't check
            # that the output is correct (i.e. that it failed due
            # to the right reason).
            return
        self.build()

@unittest.skipUnless(is_osx(), "requires Darwin")
class DarwinTests(BasePlatformTests):
    '''
    Tests that should run on macOS
    '''
    def setUp(self):
        super().setUp()
        self.platform_test_dir = os.path.join(self.src_root, 'test cases/osx')

    def test_apple_bitcode(self):
        '''
        Test that -fembed-bitcode is correctly added while compiling and
        -bitcode_bundle is added while linking when b_bitcode is true and not
        when it is false.  This can't be an ordinary test case because we need
        to inspect the compiler database.
        '''
        testdir = os.path.join(self.common_test_dir, '4 shared')
        # Try with bitcode enabled
        out = self.init(testdir, extra_args='-Db_bitcode=true')
        env = get_fake_env(testdir, self.builddir, self.prefix)
        cc = env.detect_c_compiler(False)
        if cc.id != 'clang':
            raise unittest.SkipTest('Not using Clang on OSX')
        # Warning was printed
        self.assertRegex(out, 'WARNING:.*b_bitcode')
        # Compiler options were added
        compdb = self.get_compdb()
        self.assertIn('-fembed-bitcode', compdb[0]['command'])
        build_ninja = os.path.join(self.builddir, 'build.ninja')
        # Linker options were added
        with open(build_ninja, 'r', encoding='utf-8') as f:
            contents = f.read()
            m = re.search('LINK_ARGS =.*-bitcode_bundle', contents)
        self.assertIsNotNone(m, msg=contents)
        # Try with bitcode disabled
        self.setconf('-Db_bitcode=false')
        # Regenerate build
        self.build()
        compdb = self.get_compdb()
        self.assertNotIn('-fembed-bitcode', compdb[0]['command'])
        build_ninja = os.path.join(self.builddir, 'build.ninja')
        with open(build_ninja, 'r', encoding='utf-8') as f:
            contents = f.read()
            m = re.search('LINK_ARGS =.*-bitcode_bundle', contents)
        self.assertIsNone(m, msg=contents)

    def test_apple_bitcode_modules(self):
        '''
        Same as above, just for shared_module()
        '''
        testdir = os.path.join(self.common_test_dir, '153 shared module resolving symbol in executable')
        # Ensure that it builds even with bitcode enabled
        self.init(testdir, extra_args='-Db_bitcode=true')
        self.build()
        self.run_tests()

    def _get_darwin_versions(self, fname):
        fname = os.path.join(self.builddir, fname)
        out = subprocess.check_output(['otool', '-L', fname], universal_newlines=True)
        m = re.match(r'.*version (.*), current version (.*)\)', out.split('\n')[1])
        self.assertIsNotNone(m, msg=out)
        return m.groups()

    @skipIfNoPkgconfig
    def test_library_versioning(self):
        '''
        Ensure that compatibility_version and current_version are set correctly
        '''
        testdir = os.path.join(self.platform_test_dir, '2 library versions')
        self.init(testdir)
        self.build()
        targets = {}
        for t in self.introspect('--targets'):
            targets[t['name']] = t['filename'][0] if isinstance(t['filename'], list) else t['filename']
        self.assertEqual(self._get_darwin_versions(targets['some']), ('7.0.0', '7.0.0'))
        self.assertEqual(self._get_darwin_versions(targets['noversion']), ('0.0.0', '0.0.0'))
        self.assertEqual(self._get_darwin_versions(targets['onlyversion']), ('1.0.0', '1.0.0'))
        self.assertEqual(self._get_darwin_versions(targets['onlysoversion']), ('5.0.0', '5.0.0'))
        self.assertEqual(self._get_darwin_versions(targets['intver']), ('2.0.0', '2.0.0'))
        self.assertEqual(self._get_darwin_versions(targets['stringver']), ('2.3.0', '2.3.0'))
        self.assertEqual(self._get_darwin_versions(targets['stringlistver']), ('2.4.0', '2.4.0'))
        self.assertEqual(self._get_darwin_versions(targets['intstringver']), ('1111.0.0', '2.5.0'))
        self.assertEqual(self._get_darwin_versions(targets['stringlistvers']), ('2.6.0', '2.6.1'))

    def test_duplicate_rpath(self):
        testdir = os.path.join(self.unit_test_dir, '10 build_rpath')
        # We purposely pass a duplicate rpath to Meson, in order
        # to ascertain that Meson does not call install_name_tool
        # with duplicate -delete_rpath arguments, which would
        # lead to erroring out on installation
        os.environ["LDFLAGS"] = "-Wl,-rpath,/foo/bar"
        self.init(testdir)
        self.build()
        self.install()
        del os.environ["LDFLAGS"]


@unittest.skipUnless(not is_windows(), "requires something Unix-like")
class LinuxlikeTests(BasePlatformTests):
    '''
    Tests that should run on Linux, macOS, and *BSD
    '''
    def test_basic_soname(self):
        '''
        Test that the soname is set correctly for shared libraries. This can't
        be an ordinary test case because we need to run `readelf` and actually
        check the soname.
        https://github.com/mesonbuild/meson/issues/785
        '''
        testdir = os.path.join(self.common_test_dir, '4 shared')
        self.init(testdir)
        self.build()
        lib1 = os.path.join(self.builddir, 'libmylib.so')
        soname = get_soname(lib1)
        self.assertEqual(soname, 'libmylib.so')

    def test_custom_soname(self):
        '''
        Test that the soname is set correctly for shared libraries when
        a custom prefix and/or suffix is used. This can't be an ordinary test
        case because we need to run `readelf` and actually check the soname.
        https://github.com/mesonbuild/meson/issues/785
        '''
        testdir = os.path.join(self.common_test_dir, '25 library versions')
        self.init(testdir)
        self.build()
        lib1 = os.path.join(self.builddir, 'prefixsomelib.suffix')
        soname = get_soname(lib1)
        self.assertEqual(soname, 'prefixsomelib.suffix')

    def test_pic(self):
        '''
        Test that -fPIC is correctly added to static libraries when b_staticpic
        is true and not when it is false. This can't be an ordinary test case
        because we need to inspect the compiler database.
        '''
        if is_windows() or is_cygwin() or is_osx():
            raise unittest.SkipTest('PIC not relevant')

        testdir = os.path.join(self.common_test_dir, '3 static')
        self.init(testdir)
        compdb = self.get_compdb()
        self.assertIn('-fPIC', compdb[0]['command'])
        self.setconf('-Db_staticpic=false')
        # Regenerate build
        self.build()
        compdb = self.get_compdb()
        self.assertNotIn('-fPIC', compdb[0]['command'])

    def test_pkgconfig_gen(self):
        '''
        Test that generated pkg-config files can be found and have the correct
        version and link args. This can't be an ordinary test case because we
        need to run pkg-config outside of a Meson build file.
        https://github.com/mesonbuild/meson/issues/889
        '''
        testdir = os.path.join(self.common_test_dir, '48 pkgconfig-gen')
        self.init(testdir)
        env = get_fake_env(testdir, self.builddir, self.prefix)
        kwargs = {'required': True, 'silent': True}
        os.environ['PKG_CONFIG_LIBDIR'] = self.privatedir
        foo_dep = PkgConfigDependency('libfoo', env, kwargs)
        self.assertTrue(foo_dep.found())
        self.assertEqual(foo_dep.get_version(), '1.0')
        self.assertIn('-lfoo', foo_dep.get_link_args())
        self.assertEqual(foo_dep.get_pkgconfig_variable('foo', {}), 'bar')
        self.assertPathEqual(foo_dep.get_pkgconfig_variable('datadir', {}), '/usr/data')

    def test_pkgconfig_gen_deps(self):
        '''
        Test that generated pkg-config files correctly handle dependencies
        '''
        testdir = os.path.join(self.common_test_dir, '48 pkgconfig-gen')
        self.init(testdir)
        privatedir1 = self.privatedir

        self.new_builddir()
        os.environ['PKG_CONFIG_LIBDIR'] = privatedir1
        testdir = os.path.join(self.common_test_dir, '48 pkgconfig-gen', 'dependencies')
        self.init(testdir)
        privatedir2 = self.privatedir

        os.environ['PKG_CONFIG_LIBDIR'] = os.pathsep.join([privatedir1, privatedir2])
        self._run(['pkg-config', 'dependency-test', '--validate'])

        # pkg-config strips some duplicated flags so we have to parse the
        # generated file ourself.
        expected = {
            'Requires': 'libexposed',
            'Requires.private': 'libfoo >= 1.0',
            'Libs': '-L${libdir} -llibmain -pthread -lcustom',
            'Libs.private': '-lcustom2 -L${libdir} -llibinternal',
            'Cflags': '-I${includedir} -pthread -DCUSTOM',
        }
        if is_osx() or is_haiku():
            expected['Cflags'] = expected['Cflags'].replace('-pthread ', '')
        with open(os.path.join(privatedir2, 'dependency-test.pc')) as f:
            matched_lines = 0
            for line in f:
                parts = line.split(':', 1)
                if parts[0] in expected:
                    key = parts[0]
                    val = parts[1].strip()
                    expected_val = expected[key]
                    self.assertEqual(expected_val, val)
                    matched_lines += 1
            self.assertEqual(len(expected), matched_lines)

        cmd = ['pkg-config', 'requires-test']
        out = self._run(cmd + ['--print-requires']).strip().split('\n')
        self.assertEqual(sorted(out), sorted(['libexposed', 'libfoo >= 1.0', 'libhello']))

        cmd = ['pkg-config', 'requires-private-test']
        out = self._run(cmd + ['--print-requires-private']).strip().split('\n')
        self.assertEqual(sorted(out), sorted(['libexposed', 'libfoo >= 1.0', 'libhello']))

    def test_pkg_unfound(self):
        testdir = os.path.join(self.unit_test_dir, '23 unfound pkgconfig')
        self.init(testdir)
        with open(os.path.join(self.privatedir, 'somename.pc')) as f:
            pcfile = f.read()
        self.assertFalse('blub_blob_blib' in pcfile)

    def test_vala_c_warnings(self):
        '''
        Test that no warnings are emitted for C code generated by Vala. This
        can't be an ordinary test case because we need to inspect the compiler
        database.
        https://github.com/mesonbuild/meson/issues/864
        '''
        if not shutil.which('valac'):
            raise unittest.SkipTest('valac not installed.')
        testdir = os.path.join(self.vala_test_dir, '5 target glib')
        self.init(testdir)
        compdb = self.get_compdb()
        vala_command = None
        c_command = None
        for each in compdb:
            if each['file'].endswith('GLib.Thread.c'):
                vala_command = each['command']
            elif each['file'].endswith('GLib.Thread.vala'):
                continue
            elif each['file'].endswith('retcode.c'):
                c_command = each['command']
            else:
                m = 'Unknown file {!r} in vala_c_warnings test'.format(each['file'])
                raise AssertionError(m)
        self.assertIsNotNone(vala_command)
        self.assertIsNotNone(c_command)
        # -w suppresses all warnings, should be there in Vala but not in C
        self.assertIn(" -w ", vala_command)
        self.assertNotIn(" -w ", c_command)
        # -Wall enables all warnings, should be there in C but not in Vala
        self.assertNotIn(" -Wall ", vala_command)
        self.assertIn(" -Wall ", c_command)
        # -Werror converts warnings to errors, should always be there since it's
        # injected by an unrelated piece of code and the project has werror=true
        self.assertIn(" -Werror ", vala_command)
        self.assertIn(" -Werror ", c_command)

    @skipIfNoPkgconfig
    def test_qtdependency_pkgconfig_detection(self):
        '''
        Test that qt4 and qt5 detection with pkgconfig works.
        '''
        # Verify Qt4 or Qt5 can be found with pkg-config
        qt4 = subprocess.call(['pkg-config', '--exists', 'QtCore'])
        qt5 = subprocess.call(['pkg-config', '--exists', 'Qt5Core'])
        testdir = os.path.join(self.framework_test_dir, '4 qt')
        self.init(testdir, ['-Dmethod=pkg-config'])
        # Confirm that the dependency was found with pkg-config
        mesonlog = self.get_meson_log()
        if qt4 == 0:
            self.assertRegex('\n'.join(mesonlog),
                             r'Dependency qt4 \(modules: Core\) found: YES 4.* \(pkg-config\)\n')
        if qt5 == 0:
            self.assertRegex('\n'.join(mesonlog),
                             r'Dependency qt5 \(modules: Core\) found: YES 5.* \(pkg-config\)\n')

    @skip_if_not_base_option('b_sanitize')
    def test_generate_gir_with_address_sanitizer(self):
        if is_cygwin() or is_solaris():
            raise unittest.SkipTest('asan not available on this platform.')

        testdir = os.path.join(self.framework_test_dir, '7 gnome')
        self.init(testdir, ['-Db_sanitize=address', '-Db_lundef=false'])
        self.build()

    def test_qt5dependency_qmake_detection(self):
        '''
        Test that qt5 detection with qmake works. This can't be an ordinary
        test case because it involves setting the environment.
        '''
        # Verify that qmake is for Qt5
        if not shutil.which('qmake-qt5'):
            if not shutil.which('qmake'):
                raise unittest.SkipTest('QMake not found')
            output = subprocess.getoutput('qmake --version')
            if 'Qt version 5' not in output:
                raise unittest.SkipTest('Qmake found, but it is not for Qt 5.')
        # Disable pkg-config codepath and force searching with qmake/qmake-qt5
        testdir = os.path.join(self.framework_test_dir, '4 qt')
        self.init(testdir, ['-Dmethod=qmake'])
        # Confirm that the dependency was found with qmake
        mesonlog = self.get_meson_log()
        self.assertRegex('\n'.join(mesonlog),
                         r'Dependency qt5 \(modules: Core\) found: YES .* \((qmake|qmake-qt5)\)\n')

    def _test_soname_impl(self, libpath, install):
        if is_cygwin() or is_osx():
            raise unittest.SkipTest('Test only applicable to ELF and linuxlike sonames')

        testdir = os.path.join(self.unit_test_dir, '1 soname')
        self.init(testdir)
        self.build()
        if install:
            self.install()

        # File without aliases set.
        nover = os.path.join(libpath, 'libnover.so')
        self.assertPathExists(nover)
        self.assertFalse(os.path.islink(nover))
        self.assertEqual(get_soname(nover), 'libnover.so')
        self.assertEqual(len(glob(nover[:-3] + '*')), 1)

        # File with version set
        verset = os.path.join(libpath, 'libverset.so')
        self.assertPathExists(verset + '.4.5.6')
        self.assertEqual(os.readlink(verset), 'libverset.so.4')
        self.assertEqual(get_soname(verset), 'libverset.so.4')
        self.assertEqual(len(glob(verset[:-3] + '*')), 3)

        # File with soversion set
        soverset = os.path.join(libpath, 'libsoverset.so')
        self.assertPathExists(soverset + '.1.2.3')
        self.assertEqual(os.readlink(soverset), 'libsoverset.so.1.2.3')
        self.assertEqual(get_soname(soverset), 'libsoverset.so.1.2.3')
        self.assertEqual(len(glob(soverset[:-3] + '*')), 2)

        # File with version and soversion set to same values
        settosame = os.path.join(libpath, 'libsettosame.so')
        self.assertPathExists(settosame + '.7.8.9')
        self.assertEqual(os.readlink(settosame), 'libsettosame.so.7.8.9')
        self.assertEqual(get_soname(settosame), 'libsettosame.so.7.8.9')
        self.assertEqual(len(glob(settosame[:-3] + '*')), 2)

        # File with version and soversion set to different values
        bothset = os.path.join(libpath, 'libbothset.so')
        self.assertPathExists(bothset + '.1.2.3')
        self.assertEqual(os.readlink(bothset), 'libbothset.so.1.2.3')
        self.assertEqual(os.readlink(bothset + '.1.2.3'), 'libbothset.so.4.5.6')
        self.assertEqual(get_soname(bothset), 'libbothset.so.1.2.3')
        self.assertEqual(len(glob(bothset[:-3] + '*')), 3)

    def test_soname(self):
        self._test_soname_impl(self.builddir, False)

    def test_installed_soname(self):
        libdir = self.installdir + os.path.join(self.prefix, self.libdir)
        self._test_soname_impl(libdir, True)

    def test_compiler_check_flags_order(self):
        '''
        Test that compiler check flags override all other flags. This can't be
        an ordinary test case because it needs the environment to be set.
        '''
        Oflag = '-O3'
        os.environ['CFLAGS'] = os.environ['CXXFLAGS'] = Oflag
        testdir = os.path.join(self.common_test_dir, '40 has function')
        self.init(testdir)
        cmds = self.get_meson_log_compiler_checks()
        for cmd in cmds:
            if cmd[0] == 'ccache':
                cmd = cmd[1:]
            # Verify that -I flags from the `args` kwarg are first
            # This is set in the '40 has function' test case
            self.assertEqual(cmd[1], '-I/tmp')
            # Verify that -O3 set via the environment is overridden by -O0
            Oargs = [arg for arg in cmd if arg.startswith('-O')]
            self.assertEqual(Oargs, [Oflag, '-O0'])

    def _test_stds_impl(self, testdir, compiler, p):
        lang_std = p + '_std'
        # Check that all the listed -std=xxx options for this compiler work
        # just fine when used
        for v in compiler.get_options()[lang_std].choices:
            if (compiler.get_id() == 'clang' and '17' in v and
                (version_compare(compiler.version, '<5.0.0') or
                 (compiler.compiler_type == mesonbuild.compilers.CompilerType.CLANG_OSX and version_compare(compiler.version, '<9.1')))):
                continue
            if (compiler.get_id() == 'clang' and '2a' in v and
                (version_compare(compiler.version, '<6.0.0') or
                 (compiler.compiler_type == mesonbuild.compilers.CompilerType.CLANG_OSX and version_compare(compiler.version, '<9.1')))):
                continue
            if (compiler.get_id() == 'gcc' and '2a' in v and version_compare(compiler.version, '<8.0.0')):
                continue
            std_opt = '{}={}'.format(lang_std, v)
            self.init(testdir, ['-D' + std_opt])
            cmd = self.get_compdb()[0]['command']
            # c++03 and gnu++03 are not understood by ICC, don't try to look for them
            skiplist = frozenset([
                ('intel', 'c++03'),
                ('intel', 'gnu++03')])
            if v != 'none' and not (compiler.get_id(), v) in skiplist:
                cmd_std = " -std={} ".format(v)
                self.assertIn(cmd_std, cmd)
            try:
                self.build()
            except:
                print('{} was {!r}'.format(lang_std, v))
                raise
            self.wipe()
        # Check that an invalid std option in CFLAGS/CPPFLAGS fails
        # Needed because by default ICC ignores invalid options
        cmd_std = '-std=FAIL'
        env_flags = p.upper() + 'FLAGS'
        os.environ[env_flags] = cmd_std
        self.init(testdir)
        cmd = self.get_compdb()[0]['command']
        qcmd_std = " {} ".format(cmd_std)
        self.assertIn(qcmd_std, cmd)
        with self.assertRaises(subprocess.CalledProcessError,
                               msg='{} should have failed'.format(qcmd_std)):
            self.build()

    def test_compiler_c_stds(self):
        '''
        Test that C stds specified for this compiler can all be used. Can't be
        an ordinary test because it requires passing options to meson.
        '''
        testdir = os.path.join(self.common_test_dir, '1 trivial')
        env = get_fake_env(testdir, self.builddir, self.prefix)
        cc = env.detect_c_compiler(False)
        self._test_stds_impl(testdir, cc, 'c')

    def test_compiler_cpp_stds(self):
        '''
        Test that C++ stds specified for this compiler can all be used. Can't
        be an ordinary test because it requires passing options to meson.
        '''
        testdir = os.path.join(self.common_test_dir, '2 cpp')
        env = get_fake_env(testdir, self.builddir, self.prefix)
        cpp = env.detect_cpp_compiler(False)
        self._test_stds_impl(testdir, cpp, 'cpp')

    def test_unity_subproj(self):
        testdir = os.path.join(self.common_test_dir, '46 subproject')
        self.init(testdir, extra_args='--unity=subprojects')
        simpletest_id = Target.construct_id_from_path('subprojects/sublib', 'simpletest', '@exe')
        self.assertPathExists(os.path.join(self.builddir, 'subprojects/sublib', simpletest_id, 'simpletest-unity.c'))
        sublib_id = Target.construct_id_from_path('subprojects/sublib', 'sublib', '@sha')
        self.assertPathExists(os.path.join(self.builddir, 'subprojects/sublib', sublib_id, 'sublib-unity.c'))
        self.assertPathDoesNotExist(os.path.join(self.builddir, 'user@exe/user-unity.c'))
        self.build()

    def test_installed_modes(self):
        '''
        Test that files installed by these tests have the correct permissions.
        Can't be an ordinary test because our installed_files.txt is very basic.
        '''
        # Test file modes
        testdir = os.path.join(self.common_test_dir, '12 data')
        self.init(testdir)
        self.install()

        f = os.path.join(self.installdir, 'etc', 'etcfile.dat')
        found_mode = stat.filemode(os.stat(f).st_mode)
        want_mode = 'rw------T'
        self.assertEqual(want_mode, found_mode[1:])

        f = os.path.join(self.installdir, 'usr', 'bin', 'runscript.sh')
        statf = os.stat(f)
        found_mode = stat.filemode(statf.st_mode)
        want_mode = 'rwxr-sr-x'
        self.assertEqual(want_mode, found_mode[1:])
        if os.getuid() == 0:
            # The chown failed nonfatally if we're not root
            self.assertEqual(0, statf.st_uid)
            self.assertEqual(0, statf.st_gid)

        f = os.path.join(self.installdir, 'usr', 'share', 'progname',
                         'fileobject_datafile.dat')
        orig = os.path.join(testdir, 'fileobject_datafile.dat')
        statf = os.stat(f)
        statorig = os.stat(orig)
        found_mode = stat.filemode(statf.st_mode)
        orig_mode = stat.filemode(statorig.st_mode)
        self.assertEqual(orig_mode[1:], found_mode[1:])
        self.assertEqual(os.getuid(), statf.st_uid)
        if os.getuid() == 0:
            # The chown failed nonfatally if we're not root
            self.assertEqual(0, statf.st_gid)

        self.wipe()
        # Test directory modes
        testdir = os.path.join(self.common_test_dir, '63 install subdir')
        self.init(testdir)
        self.install()

        f = os.path.join(self.installdir, 'usr', 'share', 'sub1', 'second.dat')
        statf = os.stat(f)
        found_mode = stat.filemode(statf.st_mode)
        want_mode = 'rwxr-x--t'
        self.assertEqual(want_mode, found_mode[1:])
        if os.getuid() == 0:
            # The chown failed nonfatally if we're not root
            self.assertEqual(0, statf.st_uid)

    def test_installed_modes_extended(self):
        '''
        Test that files are installed with correct permissions using install_mode.
        '''
        testdir = os.path.join(self.common_test_dir, '196 install_mode')
        self.init(testdir)
        self.build()
        self.install()

        for fsobj, want_mode in [
                ('bin', 'drwxr-x---'),
                ('bin/runscript.sh', '-rwxr-sr-x'),
                ('bin/trivialprog', '-rwxr-sr-x'),
                ('include', 'drwxr-x---'),
                ('include/config.h', '-rw-rwSr--'),
                ('include/rootdir.h', '-r--r--r-T'),
                ('lib', 'drwxr-x---'),
                ('lib/libstat.a', '-rw---Sr--'),
                ('share', 'drwxr-x---'),
                ('share/man', 'drwxr-x---'),
                ('share/man/man1', 'drwxr-x---'),
                ('share/man/man1/foo.1', '-r--r--r-T'),
                ('share/sub1', 'drwxr-x---'),
                ('share/sub1/second.dat', '-rwxr-x--t'),
                ('subdir', 'drwxr-x---'),
                ('subdir/data.dat', '-rw-rwSr--'),
        ]:
            f = os.path.join(self.installdir, 'usr', *fsobj.split('/'))
            found_mode = stat.filemode(os.stat(f).st_mode)
            self.assertEqual(want_mode, found_mode,
                             msg=('Expected file %s to have mode %s but found %s instead.' %
                                  (fsobj, want_mode, found_mode)))
        # Ensure that introspect --installed works on all types of files
        # FIXME: also verify the files list
        self.introspect('--installed')

    def test_install_umask(self):
        '''
        Test that files are installed with correct permissions using default
        install umask of 022, regardless of the umask at time the worktree
        was checked out or the build was executed.
        '''
        # Copy source tree to a temporary directory and change permissions
        # there to simulate a checkout with umask 002.
        orig_testdir = os.path.join(self.unit_test_dir, '26 install umask')
        # Create a new testdir under tmpdir.
        tmpdir = os.path.realpath(tempfile.mkdtemp())
        self.addCleanup(windows_proof_rmtree, tmpdir)
        testdir = os.path.join(tmpdir, '26 install umask')
        # Copy the tree using shutil.copyfile, which will use the current umask
        # instead of preserving permissions of the old tree.
        save_umask = os.umask(0o002)
        self.addCleanup(os.umask, save_umask)
        shutil.copytree(orig_testdir, testdir, copy_function=shutil.copyfile)
        # Preserve the executable status of subdir/sayhello though.
        os.chmod(os.path.join(testdir, 'subdir', 'sayhello'), 0o775)
        self.init(testdir)
        # Run the build under a 027 umask now.
        os.umask(0o027)
        self.build()
        # And keep umask 027 for the install step too.
        self.install()

        for executable in [
                'bin/prog',
                'share/subdir/sayhello',
        ]:
            f = os.path.join(self.installdir, 'usr', *executable.split('/'))
            found_mode = stat.filemode(os.stat(f).st_mode)
            want_mode = '-rwxr-xr-x'
            self.assertEqual(want_mode, found_mode,
                             msg=('Expected file %s to have mode %s but found %s instead.' %
                                  (executable, want_mode, found_mode)))

        for directory in [
                'usr',
                'usr/bin',
                'usr/include',
                'usr/share',
                'usr/share/man',
                'usr/share/man/man1',
                'usr/share/subdir',
        ]:
            f = os.path.join(self.installdir, *directory.split('/'))
            found_mode = stat.filemode(os.stat(f).st_mode)
            want_mode = 'drwxr-xr-x'
            self.assertEqual(want_mode, found_mode,
                             msg=('Expected directory %s to have mode %s but found %s instead.' %
                                  (directory, want_mode, found_mode)))

        for datafile in [
                'include/sample.h',
                'share/datafile.cat',
                'share/file.dat',
                'share/man/man1/prog.1',
                'share/subdir/datafile.dog',
        ]:
            f = os.path.join(self.installdir, 'usr', *datafile.split('/'))
            found_mode = stat.filemode(os.stat(f).st_mode)
            want_mode = '-rw-r--r--'
            self.assertEqual(want_mode, found_mode,
                             msg=('Expected file %s to have mode %s but found %s instead.' %
                                  (datafile, want_mode, found_mode)))

    def test_cpp_std_override(self):
        testdir = os.path.join(self.unit_test_dir, '6 std override')
        self.init(testdir)
        compdb = self.get_compdb()
        # Don't try to use -std=c++03 as a check for the
        # presence of a compiler flag, as ICC does not
        # support it.
        for i in compdb:
            if 'prog98' in i['file']:
                c98_comp = i['command']
            if 'prog11' in i['file']:
                c11_comp = i['command']
            if 'progp' in i['file']:
                plain_comp = i['command']
        self.assertNotEqual(len(plain_comp), 0)
        self.assertIn('-std=c++98', c98_comp)
        self.assertNotIn('-std=c++11', c98_comp)
        self.assertIn('-std=c++11', c11_comp)
        self.assertNotIn('-std=c++98', c11_comp)
        self.assertNotIn('-std=c++98', plain_comp)
        self.assertNotIn('-std=c++11', plain_comp)
        # Now werror
        self.assertIn('-Werror', plain_comp)
        self.assertNotIn('-Werror', c98_comp)

    def test_run_installed(self):
        if is_cygwin() or is_osx():
            raise unittest.SkipTest('LD_LIBRARY_PATH and RPATH not applicable')

        testdir = os.path.join(self.unit_test_dir, '7 run installed')
        self.init(testdir)
        self.build()
        self.install()
        installed_exe = os.path.join(self.installdir, 'usr/bin/prog')
        installed_libdir = os.path.join(self.installdir, 'usr/foo')
        installed_lib = os.path.join(installed_libdir, 'libfoo.so')
        self.assertTrue(os.path.isfile(installed_exe))
        self.assertTrue(os.path.isdir(installed_libdir))
        self.assertTrue(os.path.isfile(installed_lib))
        # Must fail when run without LD_LIBRARY_PATH to ensure that
        # rpath has been properly stripped rather than pointing to the builddir.
        self.assertNotEqual(subprocess.call(installed_exe, stderr=subprocess.DEVNULL), 0)
        # When LD_LIBRARY_PATH is set it should start working.
        # For some reason setting LD_LIBRARY_PATH in os.environ fails
        # when all tests are run (but works when only this test is run),
        # but doing this explicitly works.
        env = os.environ.copy()
        env['LD_LIBRARY_PATH'] = ':'.join([installed_libdir, env.get('LD_LIBRARY_PATH', '')])
        self.assertEqual(subprocess.call(installed_exe, env=env), 0)
        # Ensure that introspect --installed works
        installed = self.introspect('--installed')
        for v in installed.values():
            self.assertTrue('prog' in v or 'foo' in v)

    @skipIfNoPkgconfig
    def test_order_of_l_arguments(self):
        testdir = os.path.join(self.unit_test_dir, '8 -L -l order')
        os.environ['PKG_CONFIG_PATH'] = testdir
        self.init(testdir)
        # NOTE: .pc file has -Lfoo -lfoo -Lbar -lbar but pkg-config reorders
        # the flags before returning them to -Lfoo -Lbar -lfoo -lbar
        # but pkgconf seems to not do that. Sigh. Support both.
        expected_order = [('-L/me/first', '-lfoo1'),
                          ('-L/me/second', '-lfoo2'),
                          ('-L/me/first', '-L/me/second'),
                          ('-lfoo1', '-lfoo2'),
                          ('-L/me/second', '-L/me/third'),
                          ('-L/me/third', '-L/me/fourth',),
                          ('-L/me/third', '-lfoo3'),
                          ('-L/me/fourth', '-lfoo4'),
                          ('-lfoo3', '-lfoo4'),
                          ]
        with open(os.path.join(self.builddir, 'build.ninja')) as ifile:
            for line in ifile:
                if expected_order[0][0] in line:
                    for first, second in expected_order:
                        self.assertLess(line.index(first), line.index(second))
                    return
        raise RuntimeError('Linker entries not found in the Ninja file.')

    def test_introspect_dependencies(self):
        '''
        Tests that mesonintrospect --dependencies returns expected output.
        '''
        testdir = os.path.join(self.framework_test_dir, '7 gnome')
        self.init(testdir)
        glib_found = False
        gobject_found = False
        deps = self.introspect('--dependencies')
        self.assertIsInstance(deps, list)
        for dep in deps:
            self.assertIsInstance(dep, dict)
            self.assertIn('name', dep)
            self.assertIn('compile_args', dep)
            self.assertIn('link_args', dep)
            if dep['name'] == 'glib-2.0':
                glib_found = True
            elif dep['name'] == 'gobject-2.0':
                gobject_found = True
        self.assertTrue(glib_found)
        self.assertTrue(gobject_found)
        if subprocess.call(['pkg-config', '--exists', 'glib-2.0 >= 2.56.2']) != 0:
            raise unittest.SkipTest('glib >= 2.56.2 needed for the rest')
        targets = self.introspect('--targets')
        docbook_target = None
        for t in targets:
            if t['name'] == 'generated-gdbus-docbook':
                docbook_target = t
                break
        self.assertIsInstance(docbook_target, dict)
        ifile = self.introspect(['--target-files', '8d60afc@@generated-gdbus-docbook@cus'])[0]
        self.assertListEqual(t['filename'], [os.path.join(self.builddir, 'gdbus/generated-gdbus-doc-' + os.path.basename(ifile))])

    def test_build_rpath(self):
        #
        # Todo: Solaris tests have to be made a little stricter.
        #
        if is_cygwin():
            raise unittest.SkipTest('Windows PE/COFF binaries do not use RPATH')
        testdir = os.path.join(self.unit_test_dir, '10 build_rpath')
        self.init(testdir)
        self.build()
        # C program RPATH
        build_rpath = get_rpath(os.path.join(self.builddir, 'prog'))
        if is_solaris():
            self.assertTrue(build_rpath.endswith('$ORIGIN/sub:/foo/bar'))
        else:
            self.assertEqual(build_rpath, '$ORIGIN/sub:/foo/bar')
        self.install()
        install_rpath = get_rpath(os.path.join(self.installdir, 'usr/bin/prog'))
        if is_solaris():
            self.assertTrue(install_rpath.endswith('/baz'))
        else:
            self.assertEqual(install_rpath, '/baz')
        # C++ program RPATH
        build_rpath = get_rpath(os.path.join(self.builddir, 'progcxx'))
        if is_solaris():
            self.assertTrue(build_rpath.endswith('$ORIGIN/sub:/foo/bar'))
        else:
            self.assertEqual(build_rpath, '$ORIGIN/sub:/foo/bar')
        self.install()
        install_rpath = get_rpath(os.path.join(self.installdir, 'usr/bin/progcxx'))
        if is_solaris():
            self.assertEqual(install_rpath, 'baz')
        else:
            self.assertEqual(install_rpath, 'baz')

    @skip_if_not_base_option('b_sanitize')
    def test_pch_with_address_sanitizer(self):
        if is_cygwin() or is_solaris():
            raise unittest.SkipTest('asan not available on this platform')

        testdir = os.path.join(self.common_test_dir, '13 pch')
        self.init(testdir, ['-Db_sanitize=address'])
        self.build()
        compdb = self.get_compdb()
        for i in compdb:
            self.assertIn("-fsanitize=address", i["command"])

    def test_coverage(self):
        gcovr_exe, gcovr_new_rootdir = mesonbuild.environment.detect_gcovr()
        if not gcovr_exe:
            raise unittest.SkipTest('gcovr not found')
        if not shutil.which('genhtml') and not gcovr_new_rootdir:
            raise unittest.SkipTest('genhtml not found and gcovr is too old')
        if 'clang' in os.environ.get('CC', ''):
            # We need to use llvm-cov instead of gcovr with clang
            raise unittest.SkipTest('Coverage does not work with clang right now, help wanted!')
        testdir = os.path.join(self.common_test_dir, '1 trivial')
        self.init(testdir, ['-Db_coverage=true'])
        self.build()
        self.run_tests()
        self.run_target('coverage-html')

    def test_cross_find_program(self):
        testdir = os.path.join(self.unit_test_dir, '11 cross prog')
        crossfile = tempfile.NamedTemporaryFile(mode='w')
        print(os.path.join(testdir, 'some_cross_tool.py'))

        if is_solaris():
            c = '/usr/bin/gcc'
            ar = '/usr/bin/gar'
            strip = '/usr/bin/gar'
        else:
            c = '/usr/bin/cc'
            ar = '/usr/bin/ar'
            strip = '/usr/bin/ar'

            crossfile.write('''[binaries]
c = '{1}'
ar = '{2}'
strip = '{3}'
sometool.py = ['{0}']
someothertool.py = '{0}'

[properties]

[host_machine]
system = 'linux'
cpu_family = 'arm'
cpu = 'armv7' # Not sure if correct.
endian = 'little'
'''.format(os.path.join(testdir, 'some_cross_tool.py'), c, ar, strip))

        crossfile.flush()
        self.meson_cross_file = crossfile.name
        self.init(testdir)

    def test_reconfigure(self):
        testdir = os.path.join(self.unit_test_dir, '13 reconfigure')
        self.init(testdir, ['-Db_coverage=true'], default_args=False)
        self.build('reconfigure')

    def test_vala_generated_source_buildir_inside_source_tree(self):
        '''
        Test that valac outputs generated C files in the expected location when
        the builddir is a subdir of the source tree.
        '''
        if not shutil.which('valac'):
            raise unittest.SkipTest('valac not installed.')

        testdir = os.path.join(self.vala_test_dir, '8 generated sources')
        newdir = os.path.join(self.builddir, 'srctree')
        shutil.copytree(testdir, newdir)
        testdir = newdir
        # New builddir
        builddir = os.path.join(testdir, 'subdir/_build')
        os.makedirs(builddir, exist_ok=True)
        self.change_builddir(builddir)
        self.init(testdir)
        self.build()

    def test_old_gnome_module_codepaths(self):
        '''
        A lot of code in the GNOME module is conditional on the version of the
        glib tools that are installed, and breakages in the old code can slip
        by once the CI has a newer glib version. So we force the GNOME module
        to pretend that it's running on an ancient glib so the fallback code is
        also tested.
        '''
        testdir = os.path.join(self.framework_test_dir, '7 gnome')
        os.environ['MESON_UNIT_TEST_PRETEND_GLIB_OLD'] = "1"
        mesonbuild.modules.gnome.native_glib_version = '2.20'
        self.init(testdir, inprocess=True)
        self.build()
        mesonbuild.modules.gnome.native_glib_version = None

    @skipIfNoPkgconfig
    def test_pkgconfig_usage(self):
        testdir1 = os.path.join(self.unit_test_dir, '27 pkgconfig usage/dependency')
        testdir2 = os.path.join(self.unit_test_dir, '27 pkgconfig usage/dependee')
        if subprocess.call(['pkg-config', '--cflags', 'glib-2.0'],
                           stdout=subprocess.DEVNULL,
                           stderr=subprocess.DEVNULL) != 0:
            raise unittest.SkipTest('Glib 2.0 dependency not available.')
        with tempfile.TemporaryDirectory() as tempdirname:
            self.init(testdir1, ['--prefix=' + tempdirname, '--libdir=lib'], default_args=False)
            self.install(use_destdir=False)
            shutil.rmtree(self.builddir)
            os.mkdir(self.builddir)
            pkg_dir = os.path.join(tempdirname, 'lib/pkgconfig')
            self.assertTrue(os.path.exists(os.path.join(pkg_dir, 'libpkgdep.pc')))
            lib_dir = os.path.join(tempdirname, 'lib')
            os.environ['PKG_CONFIG_PATH'] = pkg_dir
            # Private internal libraries must not leak out.
            pkg_out = subprocess.check_output(['pkg-config', '--static', '--libs', 'libpkgdep'])
            self.assertFalse(b'libpkgdep-int' in pkg_out, 'Internal library leaked out.')
            # Dependencies must not leak to cflags when building only a shared library.
            pkg_out = subprocess.check_output(['pkg-config', '--cflags', 'libpkgdep'])
            self.assertFalse(b'glib' in pkg_out, 'Internal dependency leaked to headers.')
            # Test that the result is usable.
            self.init(testdir2)
            self.build()
            myenv = os.environ.copy()
            myenv['LD_LIBRARY_PATH'] = ':'.join([lib_dir, myenv.get('LD_LIBRARY_PATH', '')])
            if is_cygwin():
                bin_dir = os.path.join(tempdirname, 'bin')
                myenv['PATH'] = bin_dir + os.pathsep + myenv['PATH']
            self.assertTrue(os.path.isdir(lib_dir))
            test_exe = os.path.join(self.builddir, 'pkguser')
            self.assertTrue(os.path.isfile(test_exe))
            subprocess.check_call(test_exe, env=myenv)

    @skipIfNoPkgconfig
    def test_pkgconfig_internal_libraries(self):
        '''
        '''
        with tempfile.TemporaryDirectory() as tempdirname:
            # build library
            testdirbase = os.path.join(self.unit_test_dir, '32 pkgconfig use libraries')
            testdirlib = os.path.join(testdirbase, 'lib')
            self.init(testdirlib, extra_args=['--prefix=' + tempdirname,
                                              '--libdir=lib',
                                              '--default-library=static'], default_args=False)
            self.build()
            self.install(use_destdir=False)

            # build user of library
            pkg_dir = os.path.join(tempdirname, 'lib/pkgconfig')
            os.environ['PKG_CONFIG_PATH'] = pkg_dir
            self.new_builddir()
            self.init(os.path.join(testdirbase, 'app'))
            self.build()

    @skipIfNoPkgconfig
    def test_pkgconfig_formatting(self):
        testdir = os.path.join(self.unit_test_dir, '38 pkgconfig format')
        self.init(testdir)
        myenv = os.environ.copy()
        myenv['PKG_CONFIG_PATH'] = self.privatedir
        stdo = subprocess.check_output(['pkg-config', '--libs-only-l', 'libsomething'], env=myenv)
        deps = [b'-lgobject-2.0', b'-lgio-2.0', b'-lglib-2.0', b'-lsomething']
        if is_windows() or is_cygwin() or is_osx():
            # On Windows, libintl is a separate library
            deps.append(b'-lintl')
        self.assertEqual(set(deps), set(stdo.split()))

    @skipIfNoPkgconfig
    @skip_if_not_language('cs')
    def test_pkgconfig_csharp_library(self):
        testdir = os.path.join(self.unit_test_dir, '50 pkgconfig csharp library')
        self.init(testdir)
        myenv = os.environ.copy()
        myenv['PKG_CONFIG_PATH'] = self.privatedir
        stdo = subprocess.check_output(['pkg-config', '--libs', 'libsomething'], env=myenv)

        self.assertEqual("-r/usr/lib/libsomething.dll", str(stdo.decode('ascii')).strip())

    @skipIfNoPkgconfig
    def test_pkgconfig_link_order(self):
        '''
        Test that libraries are listed before their dependencies.
        '''
        testdir = os.path.join(self.unit_test_dir, '52 pkgconfig static link order')
        self.init(testdir)
        myenv = os.environ.copy()
        myenv['PKG_CONFIG_PATH'] = self.privatedir
        stdo = subprocess.check_output(['pkg-config', '--libs', 'libsomething'], env=myenv)
        deps = stdo.split()
        self.assertTrue(deps.index(b'-lsomething') < deps.index(b'-ldependency'))

    def test_deterministic_dep_order(self):
        '''
        Test that the dependencies are always listed in a deterministic order.
        '''
        testdir = os.path.join(self.unit_test_dir, '43 dep order')
        self.init(testdir)
        with open(os.path.join(self.builddir, 'build.ninja')) as bfile:
            for line in bfile:
                if 'build myexe:' in line or 'build myexe.exe:' in line:
                    self.assertIn('liblib1.a liblib2.a', line)
                    return
        raise RuntimeError('Could not find the build rule')

    def test_deterministic_rpath_order(self):
        '''
        Test that the rpaths are always listed in a deterministic order.
        '''
        if is_cygwin():
            raise unittest.SkipTest('rpath are not used on Cygwin')
        testdir = os.path.join(self.unit_test_dir, '42 rpath order')
        self.init(testdir)
        if is_osx():
            rpathre = re.compile(r'-rpath,.*/subprojects/sub1.*-rpath,.*/subprojects/sub2')
        elif is_solaris():
            rpathre = re.compile(r'-R,\$\$ORIGIN/subprojects/sub1:\$\$ORIGIN/subprojects/sub2')
        else:
            rpathre = re.compile(r'-rpath,\$\$ORIGIN/subprojects/sub1:\$\$ORIGIN/subprojects/sub2')
        with open(os.path.join(self.builddir, 'build.ninja')) as bfile:
            for line in bfile:
                if '-rpath' in line:
                    self.assertRegex(line, rpathre)
                    return
                elif '-R' in line:
                    self.assertRegex(line, rpathre)
                    return
        raise RuntimeError('Could not find the rpath')

    def test_override_with_exe_dep(self):
        '''
        Test that we produce the correct dependencies when a program is overridden with an executable.
        '''
        testdir = os.path.join(self.common_test_dir, '202 override with exe')
        self.init(testdir)
        with open(os.path.join(self.builddir, 'build.ninja')) as bfile:
            for line in bfile:
                if 'main1.c:' in line or 'main2.c:' in line:
                    self.assertIn('| subprojects/sub/foobar', line)

    @skipIfNoPkgconfig
    def test_usage_external_library(self):
        '''
        Test that uninstalled usage of an external library (from the system or
        PkgConfigDependency) works. On macOS, this workflow works out of the
        box. On Linux, BSDs, Windows, etc, you need to set extra arguments such
        as LD_LIBRARY_PATH, etc, so this test is skipped.

        The system library is found with cc.find_library() and pkg-config deps.
        '''
        oldprefix = self.prefix
        # Install external library so we can find it
        testdir = os.path.join(self.unit_test_dir, '40 external, internal library rpath', 'external library')
        # install into installdir without using DESTDIR
        installdir = self.installdir
        self.prefix = installdir
        self.init(testdir)
        self.prefix = oldprefix
        self.build()
        self.install(use_destdir=False)
        ## New builddir for the consumer
        self.new_builddir()
        os.environ['LIBRARY_PATH'] = os.path.join(installdir, self.libdir)
        os.environ['PKG_CONFIG_PATH'] = os.path.join(installdir, self.libdir, 'pkgconfig')
        testdir = os.path.join(self.unit_test_dir, '40 external, internal library rpath', 'built library')
        # install into installdir without using DESTDIR
        self.prefix = self.installdir
        self.init(testdir)
        self.prefix = oldprefix
        self.build()
        # test uninstalled
        self.run_tests()
        if not is_osx():
            # Rest of the workflow only works on macOS
            return
        # test running after installation
        self.install(use_destdir=False)
        prog = os.path.join(self.installdir, 'bin', 'prog')
        self._run([prog])
        out = self._run(['otool', '-L', prog])
        self.assertNotIn('@rpath', out)
        ## New builddir for testing that DESTDIR is not added to install_name
        self.new_builddir()
        # install into installdir with DESTDIR
        self.init(testdir)
        self.build()
        # test running after installation
        self.install()
        prog = self.installdir + os.path.join(self.prefix, 'bin', 'prog')
        lib = self.installdir + os.path.join(self.prefix, 'lib', 'libbar_built.dylib')
        for f in prog, lib:
            out = self._run(['otool', '-L', f])
            # Ensure that the otool output does not contain self.installdir
            self.assertNotRegex(out, self.installdir + '.*dylib ')

    def install_subdir_invalid_symlinks(self, testdir, subdir_path):
        '''
        Test that installation of broken symlinks works fine.
        https://github.com/mesonbuild/meson/issues/3914
        '''
        testdir = os.path.join(self.common_test_dir, testdir)
        subdir = os.path.join(testdir, subdir_path)
        curdir = os.getcwd()
        os.chdir(subdir)
        # Can't distribute broken symlinks in the source tree because it breaks
        # the creation of zipapps. Create it dynamically and run the test by
        # hand.
        src = '../../nonexistent.txt'
        os.symlink(src, 'invalid-symlink.txt')
        try:
            self.init(testdir)
            self.build()
            self.install()
            install_path = subdir_path.split(os.path.sep)[-1]
            link = os.path.join(self.installdir, 'usr', 'share', install_path, 'invalid-symlink.txt')
            self.assertTrue(os.path.islink(link), msg=link)
            self.assertEqual(src, os.readlink(link))
            self.assertFalse(os.path.isfile(link), msg=link)
        finally:
            os.remove(os.path.join(subdir, 'invalid-symlink.txt'))
            os.chdir(curdir)

    def test_install_subdir_symlinks(self):
        self.install_subdir_invalid_symlinks('63 install subdir', os.path.join('sub', 'sub1'))

    def test_install_subdir_symlinks_with_default_umask(self):
        self.install_subdir_invalid_symlinks('196 install_mode', 'sub2')

    def test_install_subdir_symlinks_with_default_umask_and_mode(self):
        self.install_subdir_invalid_symlinks('196 install_mode', 'sub1')

    @skipIfNoPkgconfigDep('gmodule-2.0')
    def test_ldflag_dedup(self):
<<<<<<< HEAD
        testdir = os.path.join(self.unit_test_dir, '49 ldflagdedup')
        if is_cygwin() or is_osx() or is_solaris():
            raise unittest.SkipTest('Not applicable on this platform.')
=======
        testdir = os.path.join(self.unit_test_dir, '51 ldflagdedup')
        if is_cygwin() or is_osx():
            raise unittest.SkipTest('Not applicable on Cygwin or OSX.')
>>>>>>> c1c699ed
        self.init(testdir)
        build_ninja = os.path.join(self.builddir, 'build.ninja')
        max_count = 0
        search_term = '-Wl,--export-dynamic'
        with open(build_ninja, 'r', encoding='utf-8') as f:
            for line in f:
                max_count = max(max_count, line.count(search_term))
        self.assertEqual(max_count, 1, 'Export dynamic incorrectly deduplicated.')


def should_run_cross_arm_tests():
    return shutil.which('arm-linux-gnueabihf-gcc') and not platform.machine().lower().startswith('arm')

@unittest.skipUnless(not is_windows() and should_run_cross_arm_tests(), "requires ability to cross compile to ARM")
class LinuxCrossArmTests(BasePlatformTests):
    '''
    Tests that cross-compilation to Linux/ARM works
    '''
    def setUp(self):
        super().setUp()
        src_root = os.path.dirname(__file__)
        self.meson_cross_file = os.path.join(src_root, 'cross', 'ubuntu-armhf.txt')

    def test_cflags_cross_environment_pollution(self):
        '''
        Test that the CFLAGS environment variable does not pollute the cross
        environment. This can't be an ordinary test case because we need to
        inspect the compiler database.
        '''
        testdir = os.path.join(self.common_test_dir, '3 static')
        os.environ['CFLAGS'] = '-DBUILD_ENVIRONMENT_ONLY'
        self.init(testdir)
        compdb = self.get_compdb()
        self.assertNotIn('-DBUILD_ENVIRONMENT_ONLY', compdb[0]['command'])

    def test_cross_file_overrides_always_args(self):
        '''
        Test that $lang_args in cross files always override get_always_args().
        Needed for overriding the default -D_FILE_OFFSET_BITS=64 on some
        architectures such as some Android versions and Raspbian.
        https://github.com/mesonbuild/meson/issues/3049
        https://github.com/mesonbuild/meson/issues/3089
        '''
        testdir = os.path.join(self.unit_test_dir, '33 cross file overrides always args')
        self.meson_cross_file = os.path.join(testdir, 'ubuntu-armhf-overrides.txt')
        self.init(testdir)
        compdb = self.get_compdb()
        self.assertRegex(compdb[0]['command'], '-D_FILE_OFFSET_BITS=64.*-U_FILE_OFFSET_BITS')
        self.build()

    def test_cross_libdir(self):
        # When cross compiling "libdir" should default to "lib"
        # rather than "lib/x86_64-linux-gnu" or something like that.
        testdir = os.path.join(self.common_test_dir, '1 trivial')
        self.init(testdir)
        for i in self.introspect('--buildoptions'):
            if i['name'] == 'libdir':
                self.assertEqual(i['value'], 'lib')
                return
        self.assertTrue(False, 'Option libdir not in introspect data.')


def should_run_cross_mingw_tests():
    return shutil.which('x86_64-w64-mingw32-gcc') and not (is_windows() or is_cygwin())

@unittest.skipUnless(not is_windows() and should_run_cross_mingw_tests(), "requires ability to cross compile with MinGW")
class LinuxCrossMingwTests(BasePlatformTests):
    '''
    Tests that cross-compilation to Windows/MinGW works
    '''
    def setUp(self):
        super().setUp()
        src_root = os.path.dirname(__file__)
        self.meson_cross_file = os.path.join(src_root, 'cross', 'linux-mingw-w64-64bit.txt')

    def test_exe_wrapper_behaviour(self):
        '''
        Test that an exe wrapper that isn't found doesn't cause compiler sanity
        checks and compiler checks to fail, but causes configure to fail if it
        requires running a cross-built executable (custom_target or run_target)
        and causes the tests to be skipped if they are run.
        '''
        testdir = os.path.join(self.unit_test_dir, '36 exe_wrapper behaviour')
        # Configures, builds, and tests fine by default
        self.init(testdir)
        self.build()
        self.run_tests()
        self.wipe()
        os.mkdir(self.builddir)
        # Change cross file to use a non-existing exe_wrapper and it should fail
        self.meson_cross_file = os.path.join(testdir, 'broken-cross.txt')
        # Force tracebacks so we can detect them properly
        os.environ['MESON_FORCE_BACKTRACE'] = '1'
        with self.assertRaisesRegex(MesonException, 'exe_wrapper.*target.*use-exe-wrapper'):
            # Must run in-process or we'll get a generic CalledProcessError
            self.init(testdir, extra_args='-Drun-target=false', inprocess=True)
        with self.assertRaisesRegex(MesonException, 'exe_wrapper.*run target.*run-prog'):
            # Must run in-process or we'll get a generic CalledProcessError
            self.init(testdir, extra_args='-Dcustom-target=false', inprocess=True)
        self.init(testdir, extra_args=['-Dcustom-target=false', '-Drun-target=false'])
        self.build()
        with self.assertRaisesRegex(MesonException, 'exe_wrapper.*PATH'):
            # Must run in-process or we'll get a generic CalledProcessError
            self.run_tests(inprocess=True)


class PythonTests(BasePlatformTests):
    '''
    Tests that verify compilation of python extension modules
    '''
    def test_versions(self):
        if self.backend is not Backend.ninja:
            raise unittest.SkipTest('Skipping python tests with {} backend'.format(self.backend.name))

        testdir = os.path.join(self.src_root, 'test cases', 'unit', '39 python extmodule')

        # No python version specified, this will use meson's python
        self.init(testdir)
        self.build()
        self.run_tests()
        self.wipe()

        # When specifying a known name, (python2 / python3) the module
        # will also try 'python' as a fallback and use it if the major
        # version matches
        try:
            self.init(testdir, ['-Dpython=python2'])
            self.build()
            self.run_tests()
        except unittest.SkipTest:
            # python2 is not necessarily installed on the test machine,
            # if it is not, or the python headers can't be found, the test
            # will raise MESON_SKIP_TEST, we could check beforehand what version
            # of python is available, but it's a bit of a chicken and egg situation,
            # as that is the job of the module, so we just ask for forgiveness rather
            # than permission.
            pass

        self.wipe()

        for py in ('pypy', 'pypy3'):
            try:
                self.init(testdir, ['-Dpython=%s' % py])
            except unittest.SkipTest:
                # Same as above, pypy2 and pypy3 are not expected to be present
                # on the test system, the test project only raises in these cases
                continue

            # We have a pypy, this is expected to work
            self.build()
            self.run_tests()
            self.wipe()

        # The test is configured to error out with MESON_SKIP_TEST
        # in case it could not find python
        with self.assertRaises(unittest.SkipTest):
            self.init(testdir, ['-Dpython=not-python'])
        self.wipe()

        # While dir is an external command on both Windows and Linux,
        # it certainly isn't python
        with self.assertRaises(unittest.SkipTest):
            self.init(testdir, ['-Dpython=dir'])
        self.wipe()


class RewriterTests(BasePlatformTests):
    def setUp(self):
        super().setUp()
        self.maxDiff = None

    def prime(self, dirname):
        copy_tree(os.path.join(self.rewrite_test_dir, dirname), self.builddir)

    def rewrite_raw(self, directory, args):
        if isinstance(args, str):
            args = [args]
        command = self.rewrite_command + ['--verbose', '--skip', '--sourcedir', directory] + args
        p = subprocess.run(command, stdout=subprocess.PIPE, stderr=subprocess.PIPE,
                           universal_newlines=True, timeout=60)
        print('STDOUT:')
        print(p.stdout)
        print('STDERR:')
        print(p.stderr)
        if p.returncode != 0:
            if 'MESON_SKIP_TEST' in p.stdout:
                raise unittest.SkipTest('Project requested skipping.')
            raise subprocess.CalledProcessError(p.returncode, command, output=p.stdout)
        if not p.stderr:
            return {}
        return json.loads(p.stderr)

    def rewrite(self, directory, args):
        if isinstance(args, str):
            args = [args]
        return self.rewrite_raw(directory, ['command'] + args)

    def test_target_source_list(self):
        self.prime('1 basic')
        out = self.rewrite(self.builddir, os.path.join(self.builddir, 'info.json'))
        expected = {
            'target': {
                'trivialprog0@exe': {'name': 'trivialprog0', 'sources': ['main.cpp', 'fileA.cpp', 'fileB.cpp', 'fileC.cpp']},
                'trivialprog1@exe': {'name': 'trivialprog1', 'sources': ['main.cpp', 'fileA.cpp']},
                'trivialprog2@exe': {'name': 'trivialprog2', 'sources': ['fileB.cpp', 'fileC.cpp']},
                'trivialprog3@exe': {'name': 'trivialprog3', 'sources': ['main.cpp', 'fileA.cpp']},
                'trivialprog4@exe': {'name': 'trivialprog4', 'sources': ['main.cpp', 'fileA.cpp']},
                'trivialprog5@exe': {'name': 'trivialprog5', 'sources': ['main.cpp', 'fileB.cpp', 'fileC.cpp']},
                'trivialprog6@exe': {'name': 'trivialprog6', 'sources': ['main.cpp', 'fileA.cpp']},
                'trivialprog7@exe': {'name': 'trivialprog7', 'sources': ['fileB.cpp', 'fileC.cpp', 'main.cpp', 'fileA.cpp']},
                'trivialprog8@exe': {'name': 'trivialprog8', 'sources': ['main.cpp', 'fileA.cpp']},
                'trivialprog9@exe': {'name': 'trivialprog9', 'sources': ['main.cpp', 'fileA.cpp']},
            }
        }
        self.assertDictEqual(out, expected)

    def test_target_add_sources(self):
        self.prime('1 basic')
        out = self.rewrite(self.builddir, os.path.join(self.builddir, 'addSrc.json'))
        expected = {
            'target': {
                'trivialprog0@exe': {'name': 'trivialprog0', 'sources': ['a1.cpp', 'a2.cpp', 'a6.cpp', 'fileA.cpp', 'main.cpp', 'a7.cpp', 'fileB.cpp', 'fileC.cpp']},
                'trivialprog1@exe': {'name': 'trivialprog1', 'sources': ['a1.cpp', 'a2.cpp', 'a6.cpp', 'fileA.cpp', 'main.cpp']},
                'trivialprog2@exe': {'name': 'trivialprog2', 'sources': ['a7.cpp', 'fileB.cpp', 'fileC.cpp']},
                'trivialprog3@exe': {'name': 'trivialprog3', 'sources': ['a5.cpp', 'fileA.cpp', 'main.cpp']},
                'trivialprog4@exe': {'name': 'trivialprog4', 'sources': ['a5.cpp', 'main.cpp', 'fileA.cpp']},
                'trivialprog5@exe': {'name': 'trivialprog5', 'sources': ['a3.cpp', 'main.cpp', 'a7.cpp', 'fileB.cpp', 'fileC.cpp']},
                'trivialprog6@exe': {'name': 'trivialprog6', 'sources': ['main.cpp', 'fileA.cpp', 'a4.cpp']},
                'trivialprog7@exe': {'name': 'trivialprog7', 'sources': ['fileB.cpp', 'fileC.cpp', 'a1.cpp', 'a2.cpp', 'a6.cpp', 'fileA.cpp', 'main.cpp']},
                'trivialprog8@exe': {'name': 'trivialprog8', 'sources': ['a1.cpp', 'a2.cpp', 'a6.cpp', 'fileA.cpp', 'main.cpp']},
                'trivialprog9@exe': {'name': 'trivialprog9', 'sources': ['a1.cpp', 'a2.cpp', 'a6.cpp', 'fileA.cpp', 'main.cpp']},
            }
        }
        self.assertDictEqual(out, expected)

        # Check the written file
        out = self.rewrite(self.builddir, os.path.join(self.builddir, 'info.json'))
        self.assertDictEqual(out, expected)

    def test_target_add_sources_abs(self):
        self.prime('1 basic')
        abs_src = [os.path.join(self.builddir, x) for x in ['a1.cpp', 'a2.cpp', 'a6.cpp']]
        add = json.dumps([{"type": "target", "target": "trivialprog1", "operation": "src_add", "sources": abs_src}])
        inf = json.dumps([{"type": "target", "target": "trivialprog1", "operation": "info"}])
        self.rewrite(self.builddir, add)
        out = self.rewrite(self.builddir, inf)
        expected = {'target': {'trivialprog1@exe': {'name': 'trivialprog1', 'sources': ['a1.cpp', 'a2.cpp', 'a6.cpp', 'fileA.cpp', 'main.cpp']}}}
        self.assertDictEqual(out, expected)

    def test_target_remove_sources(self):
        self.prime('1 basic')
        out = self.rewrite(self.builddir, os.path.join(self.builddir, 'rmSrc.json'))
        expected = {
            'target': {
                'trivialprog0@exe': {'name': 'trivialprog0', 'sources': ['main.cpp', 'fileC.cpp']},
                'trivialprog1@exe': {'name': 'trivialprog1', 'sources': ['main.cpp']},
                'trivialprog2@exe': {'name': 'trivialprog2', 'sources': ['fileC.cpp']},
                'trivialprog3@exe': {'name': 'trivialprog3', 'sources': ['main.cpp']},
                'trivialprog4@exe': {'name': 'trivialprog4', 'sources': ['main.cpp']},
                'trivialprog5@exe': {'name': 'trivialprog5', 'sources': ['main.cpp', 'fileC.cpp']},
                'trivialprog6@exe': {'name': 'trivialprog6', 'sources': ['main.cpp']},
                'trivialprog7@exe': {'name': 'trivialprog7', 'sources': ['fileC.cpp', 'main.cpp']},
                'trivialprog8@exe': {'name': 'trivialprog8', 'sources': ['main.cpp']},
                'trivialprog9@exe': {'name': 'trivialprog9', 'sources': ['main.cpp']},
            }
        }
        self.assertDictEqual(out, expected)

        # Check the written file
        out = self.rewrite(self.builddir, os.path.join(self.builddir, 'info.json'))
        self.assertDictEqual(out, expected)

    def test_target_subdir(self):
        self.prime('2 subdirs')
        out = self.rewrite(self.builddir, os.path.join(self.builddir, 'addSrc.json'))
        expected = {'name': 'something', 'sources': ['first.c', 'second.c', 'third.c']}
        self.assertDictEqual(list(out['target'].values())[0], expected)

        # Check the written file
        out = self.rewrite(self.builddir, os.path.join(self.builddir, 'info.json'))
        self.assertDictEqual(list(out['target'].values())[0], expected)

    def test_target_remove(self):
        self.prime('1 basic')
        self.rewrite(self.builddir, os.path.join(self.builddir, 'rmTgt.json'))
        out = self.rewrite(self.builddir, os.path.join(self.builddir, 'info.json'))

        expected = {
            'target': {
                'trivialprog2@exe': {'name': 'trivialprog2', 'sources': ['fileB.cpp', 'fileC.cpp']},
                'trivialprog3@exe': {'name': 'trivialprog3', 'sources': ['main.cpp', 'fileA.cpp']},
                'trivialprog4@exe': {'name': 'trivialprog4', 'sources': ['main.cpp', 'fileA.cpp']},
                'trivialprog5@exe': {'name': 'trivialprog5', 'sources': ['main.cpp', 'fileB.cpp', 'fileC.cpp']},
                'trivialprog6@exe': {'name': 'trivialprog6', 'sources': ['main.cpp', 'fileA.cpp']},
                'trivialprog7@exe': {'name': 'trivialprog7', 'sources': ['fileB.cpp', 'fileC.cpp', 'main.cpp', 'fileA.cpp']},
                'trivialprog8@exe': {'name': 'trivialprog8', 'sources': ['main.cpp', 'fileA.cpp']},
            }
        }
        self.assertDictEqual(out, expected)

    def test_tatrget_add(self):
        self.prime('1 basic')
        self.rewrite(self.builddir, os.path.join(self.builddir, 'addTgt.json'))
        out = self.rewrite(self.builddir, os.path.join(self.builddir, 'info.json'))

        expected = {
            'target': {
                'trivialprog0@exe': {'name': 'trivialprog0', 'sources': ['main.cpp', 'fileA.cpp', 'fileB.cpp', 'fileC.cpp']},
                'trivialprog1@exe': {'name': 'trivialprog1', 'sources': ['main.cpp', 'fileA.cpp']},
                'trivialprog2@exe': {'name': 'trivialprog2', 'sources': ['fileB.cpp', 'fileC.cpp']},
                'trivialprog3@exe': {'name': 'trivialprog3', 'sources': ['main.cpp', 'fileA.cpp']},
                'trivialprog4@exe': {'name': 'trivialprog4', 'sources': ['main.cpp', 'fileA.cpp']},
                'trivialprog5@exe': {'name': 'trivialprog5', 'sources': ['main.cpp', 'fileB.cpp', 'fileC.cpp']},
                'trivialprog6@exe': {'name': 'trivialprog6', 'sources': ['main.cpp', 'fileA.cpp']},
                'trivialprog7@exe': {'name': 'trivialprog7', 'sources': ['fileB.cpp', 'fileC.cpp', 'main.cpp', 'fileA.cpp']},
                'trivialprog8@exe': {'name': 'trivialprog8', 'sources': ['main.cpp', 'fileA.cpp']},
                'trivialprog9@exe': {'name': 'trivialprog9', 'sources': ['main.cpp', 'fileA.cpp']},
                'trivialprog10@sha': {'name': 'trivialprog10', 'sources': ['new1.cpp', 'new2.cpp']},
            }
        }
        self.assertDictEqual(out, expected)

    def test_target_remove_subdir(self):
        self.prime('2 subdirs')
        self.rewrite(self.builddir, os.path.join(self.builddir, 'rmTgt.json'))
        out = self.rewrite(self.builddir, os.path.join(self.builddir, 'info.json'))
        self.assertDictEqual(out, {})

    def test_target_add_subdir(self):
        self.prime('2 subdirs')
        self.rewrite(self.builddir, os.path.join(self.builddir, 'addTgt.json'))
        out = self.rewrite(self.builddir, os.path.join(self.builddir, 'info.json'))
        expected = {'name': 'something', 'sources': ['first.c', 'second.c']}
        self.assertDictEqual(out['target']['94b671c@@something@exe'], expected)

    def test_target_source_sorting(self):
        self.prime('5 sorting')
        add_json = json.dumps([{'type': 'target', 'target': 'exe1', 'operation': 'src_add', 'sources': ['a666.c']}])
        inf_json = json.dumps([{'type': 'target', 'target': 'exe1', 'operation': 'info'}])
        out = self.rewrite(self.builddir, add_json)
        out = self.rewrite(self.builddir, inf_json)
        expected = {
            'target': {
                'exe1@exe': {
                    'name': 'exe1',
                    'sources': [
                        'aaa/a/a1.c',
                        'aaa/b/b1.c',
                        'aaa/b/b2.c',
                        'aaa/f1.c',
                        'aaa/f2.c',
                        'aaa/f3.c',
                        'bbb/a/b1.c',
                        'bbb/b/b2.c',
                        'bbb/c1/b5.c',
                        'bbb/c2/b7.c',
                        'bbb/c10/b6.c',
                        'bbb/a4.c',
                        'bbb/b3.c',
                        'bbb/b4.c',
                        'bbb/b5.c',
                        'a1.c',
                        'a2.c',
                        'a3.c',
                        'a10.c',
                        'a20.c',
                        'a30.c',
                        'a100.c',
                        'a101.c',
                        'a110.c',
                        'a210.c',
                        'a666.c',
                        'b1.c',
                        'c2.c'
                    ]
                }
            }
        }
        self.assertDictEqual(out, expected)

    def test_target_same_name_skip(self):
        self.prime('4 same name targets')
        out = self.rewrite(self.builddir, os.path.join(self.builddir, 'addSrc.json'))
        out = self.rewrite(self.builddir, os.path.join(self.builddir, 'info.json'))
        expected = {'name': 'myExe', 'sources': ['main.cpp']}
        self.assertEqual(len(out['target']), 2)
        for _, val in out['target'].items():
            self.assertDictEqual(expected, val)

    def test_kwargs_info(self):
        self.prime('3 kwargs')
        out = self.rewrite(self.builddir, os.path.join(self.builddir, 'info.json'))
        expected = {
            'kwargs': {
                'project#/': {'version': '0.0.1'},
                'target#tgt1': {'build_by_default': True},
                'dependency#dep1': {'required': False}
            }
        }
        self.assertDictEqual(out, expected)

    def test_kwargs_set(self):
        self.prime('3 kwargs')
        self.rewrite(self.builddir, os.path.join(self.builddir, 'set.json'))
        out = self.rewrite(self.builddir, os.path.join(self.builddir, 'info.json'))
        expected = {
            'kwargs': {
                'project#/': {'version': '0.0.2', 'meson_version': '0.50.0', 'license': ['GPL', 'MIT']},
                'target#tgt1': {'build_by_default': False, 'build_rpath': '/usr/local', 'dependencies': 'dep1'},
                'dependency#dep1': {'required': True, 'method': 'cmake'}
            }
        }
        self.assertDictEqual(out, expected)

    def test_kwargs_add(self):
        self.prime('3 kwargs')
        self.rewrite(self.builddir, os.path.join(self.builddir, 'add.json'))
        out = self.rewrite(self.builddir, os.path.join(self.builddir, 'info.json'))
        expected = {
            'kwargs': {
                'project#/': {'version': '0.0.1', 'license': ['GPL', 'MIT', 'BSD']},
                'target#tgt1': {'build_by_default': True},
                'dependency#dep1': {'required': False}
            }
        }
        self.assertDictEqual(out, expected)

    def test_kwargs_remove(self):
        self.prime('3 kwargs')
        self.rewrite(self.builddir, os.path.join(self.builddir, 'remove.json'))
        out = self.rewrite(self.builddir, os.path.join(self.builddir, 'info.json'))
        expected = {
            'kwargs': {
                'project#/': {'version': '0.0.1', 'license': 'GPL'},
                'target#tgt1': {'build_by_default': True},
                'dependency#dep1': {'required': False}
            }
        }
        self.assertDictEqual(out, expected)

    def test_kwargs_remove_regex(self):
        self.prime('3 kwargs')
        self.rewrite(self.builddir, os.path.join(self.builddir, 'remove_regex.json'))
        out = self.rewrite(self.builddir, os.path.join(self.builddir, 'info.json'))
        expected = {
            'kwargs': {
                'project#/': {'version': '0.0.1', 'default_options': ['buildtype=release', 'debug=true']},
                'target#tgt1': {'build_by_default': True},
                'dependency#dep1': {'required': False}
            }
        }
        self.assertDictEqual(out, expected)

    def test_kwargs_delete(self):
        self.prime('3 kwargs')
        self.rewrite(self.builddir, os.path.join(self.builddir, 'delete.json'))
        out = self.rewrite(self.builddir, os.path.join(self.builddir, 'info.json'))
        expected = {
            'kwargs': {
                'project#/': {},
                'target#tgt1': {},
                'dependency#dep1': {'required': False}
            }
        }
        self.assertDictEqual(out, expected)

    def test_default_options_set(self):
        self.prime('3 kwargs')
        self.rewrite(self.builddir, os.path.join(self.builddir, 'defopts_set.json'))
        out = self.rewrite(self.builddir, os.path.join(self.builddir, 'info.json'))
        expected = {
            'kwargs': {
                'project#/': {'version': '0.0.1', 'default_options': ['buildtype=release', 'debug=True', 'cpp_std=c++11']},
                'target#tgt1': {'build_by_default': True},
                'dependency#dep1': {'required': False}
            }
        }
        self.assertDictEqual(out, expected)

    def test_default_options_delete(self):
        self.prime('3 kwargs')
        self.rewrite(self.builddir, os.path.join(self.builddir, 'defopts_delete.json'))
        out = self.rewrite(self.builddir, os.path.join(self.builddir, 'info.json'))
        expected = {
            'kwargs': {
                'project#/': {'version': '0.0.1', 'default_options': ['cpp_std=c++14', 'debug=true']},
                'target#tgt1': {'build_by_default': True},
                'dependency#dep1': {'required': False}
            }
        }
        self.assertDictEqual(out, expected)

class NativeFileTests(BasePlatformTests):

    def setUp(self):
        super().setUp()
        self.testcase = os.path.join(self.unit_test_dir, '47 native file binary')
        self.current_config = 0
        self.current_wrapper = 0

    def helper_create_native_file(self, values):
        """Create a config file as a temporary file.

        values should be a nested dictionary structure of {section: {key:
        value}}
        """
        filename = os.path.join(self.builddir, 'generated{}.config'.format(self.current_config))
        self.current_config += 1
        with open(filename, 'wt') as f:
            for section, entries in values.items():
                f.write('[{}]\n'.format(section))
                for k, v in entries.items():
                    f.write("{}='{}'\n".format(k, v))
        return filename

    def helper_create_binary_wrapper(self, binary, **kwargs):
        """Creates a wrapper around a binary that overrides specific values."""
        filename = os.path.join(self.builddir, 'binary_wrapper{}.py'.format(self.current_wrapper))
        self.current_wrapper += 1
        if is_haiku():
            chbang = '#!/bin/env python3'
        else:
            chbang = '#!/usr/bin/env python3'

        with open(filename, 'wt') as f:
            f.write(textwrap.dedent('''\
                {}
                import argparse
                import subprocess
                import sys

                def main():
                    parser = argparse.ArgumentParser()
                '''.format(chbang)))
            for name in kwargs:
                f.write('    parser.add_argument("-{0}", "--{0}", action="store_true")\n'.format(name))
            f.write('    args, extra_args = parser.parse_known_args()\n')
            for name, value in kwargs.items():
                f.write('    if args.{}:\n'.format(name))
                f.write('        print("{}", file=sys.{})\n'.format(value, kwargs.get('outfile', 'stdout')))
                f.write('        sys.exit(0)\n')
            f.write(textwrap.dedent('''
                    ret = subprocess.run(
                        ["{}"] + extra_args,
                        stdout=subprocess.PIPE,
                        stderr=subprocess.PIPE)
                    print(ret.stdout.decode('utf-8'))
                    print(ret.stderr.decode('utf-8'), file=sys.stderr)
                    sys.exit(ret.returncode)

                if __name__ == '__main__':
                    main()
                '''.format(binary)))

        if not is_windows():
            os.chmod(filename, 0o755)
            return filename

        # On windows we need yet another level of indirection, as cmd cannot
        # invoke python files itself, so instead we generate a .bat file, which
        # invokes our python wrapper
        batfile = os.path.join(self.builddir, 'binary_wrapper{}.bat'.format(self.current_wrapper))
        with open(batfile, 'wt') as f:
            if mesonbuild.environment.detect_msys2_arch():
                f.write(r'@python3 {} %*'.format(filename))
            else:
                f.write('@py -3 {} %*'.format(filename))
        return batfile

    def helper_for_compiler(self, lang, cb):
        """Helper for generating tests for overriding compilers for langaugages
        with more than one implementation, such as C, C++, ObjC, ObjC++, and D.
        """
        env = get_fake_env()
        getter = getattr(env, 'detect_{}_compiler'.format(lang))
        if lang not in ['cs']:
            getter = functools.partial(getter, False)
        cc = getter()
        binary, newid = cb(cc)
        env.binaries.host.binaries[lang] = binary
        compiler = getter()
        self.assertEqual(compiler.id, newid)

    def test_multiple_native_files_override(self):
        wrapper = self.helper_create_binary_wrapper('bash', version='foo')
        config = self.helper_create_native_file({'binaries': {'bash': wrapper}})
        wrapper = self.helper_create_binary_wrapper('bash', version='12345')
        config2 = self.helper_create_native_file({'binaries': {'bash': wrapper}})
        self.init(self.testcase, extra_args=[
            '--native-file', config, '--native-file', config2,
            '-Dcase=find_program'])

    def test_multiple_native_files(self):
        wrapper = self.helper_create_binary_wrapper('bash', version='12345')
        config = self.helper_create_native_file({'binaries': {'bash': wrapper}})
        wrapper = self.helper_create_binary_wrapper('python')
        config2 = self.helper_create_native_file({'binaries': {'python': wrapper}})
        self.init(self.testcase, extra_args=[
            '--native-file', config, '--native-file', config2,
            '-Dcase=find_program'])

    def _simple_test(self, case, binary):
        wrapper = self.helper_create_binary_wrapper(binary, version='12345')
        config = self.helper_create_native_file({'binaries': {binary: wrapper}})
        self.init(self.testcase, extra_args=['--native-file', config, '-Dcase={}'.format(case)])

    def test_find_program(self):
        self._simple_test('find_program', 'bash')

    def test_config_tool_dep(self):
        # Do the skip at this level to avoid screwing up the cache
        if mesonbuild.environment.detect_msys2_arch():
            raise unittest.SkipTest('Skipped due to problems with LLVM on MSYS2')
        if not shutil.which('llvm-config'):
            raise unittest.SkipTest('No llvm-installed, cannot test')
        self._simple_test('config_dep', 'llvm-config')

    def test_python3_module(self):
        self._simple_test('python3', 'python3')

    def test_python_module(self):
        if is_windows():
            # Bat adds extra crap to stdout, so the version check logic in the
            # python module breaks. This is fine on other OSes because they
            # don't need the extra indirection.
            raise unittest.SkipTest('bat indirection breaks internal sanity checks.')
        self._simple_test('python', 'python')

    @unittest.skipIf(is_windows(), 'Setting up multiple compilers on windows is hard')
    @skip_if_env_set('CC')
    def test_c_compiler(self):
        def cb(comp):
            if comp.id == 'gcc':
                if not shutil.which('clang'):
                    raise unittest.SkipTest('Only one compiler found, cannot test.')
                return 'clang', 'clang'
            if not is_real_gnu_compiler(shutil.which('gcc')):
                raise unittest.SkipTest('Only one compiler found, cannot test.')
            return 'gcc', 'gcc'
        self.helper_for_compiler('c', cb)

    @unittest.skipIf(is_windows(), 'Setting up multiple compilers on windows is hard')
    @skip_if_env_set('CXX')
    def test_cpp_compiler(self):
        def cb(comp):
            if comp.id == 'gcc':
                if not shutil.which('clang++'):
                    raise unittest.SkipTest('Only one compiler found, cannot test.')
                return 'clang++', 'clang'
            if not is_real_gnu_compiler(shutil.which('g++')):
                raise unittest.SkipTest('Only one compiler found, cannot test.')
            return 'g++', 'gcc'
        self.helper_for_compiler('cpp', cb)

    @skip_if_not_language('objc')
    @skip_if_env_set('OBJC')
    def test_objc_compiler(self):
        def cb(comp):
            if comp.id == 'gcc':
                if not shutil.which('clang'):
                    raise unittest.SkipTest('Only one compiler found, cannot test.')
                return 'clang', 'clang'
            if not is_real_gnu_compiler(shutil.which('gcc')):
                raise unittest.SkipTest('Only one compiler found, cannot test.')
            return 'gcc', 'gcc'
        self.helper_for_compiler('objc', cb)

    @skip_if_not_language('objcpp')
    @skip_if_env_set('OBJCXX')
    def test_objcpp_compiler(self):
        def cb(comp):
            if comp.id == 'gcc':
                if not shutil.which('clang++'):
                    raise unittest.SkipTest('Only one compiler found, cannot test.')
                return 'clang++', 'clang'
            if not is_real_gnu_compiler(shutil.which('g++')):
                raise unittest.SkipTest('Only one compiler found, cannot test.')
            return 'g++', 'gcc'
        self.helper_for_compiler('objcpp', cb)

    @skip_if_not_language('d')
    @skip_if_env_set('DC')
    def test_d_compiler(self):
        def cb(comp):
            if comp.id == 'dmd':
                if shutil.which('ldc'):
                    return 'ldc', 'ldc'
                elif shutil.which('gdc'):
                    return 'gdc', 'gdc'
                else:
                    raise unittest.SkipTest('No alternative dlang compiler found.')
            if shutil.which('dmd'):
                return 'dmd', 'dmd'
            raise unittest.SkipTest('No alternative dlang compiler found.')
        self.helper_for_compiler('d', cb)

    @skip_if_not_language('cs')
    @skip_if_env_set('CSC')
    def test_cs_compiler(self):
        def cb(comp):
            if comp.id == 'csc':
                if not shutil.which('mcs'):
                    raise unittest.SkipTest('No alternate C# implementation.')
                return 'mcs', 'mcs'
            if not shutil.which('csc'):
                raise unittest.SkipTest('No alternate C# implementation.')
            return 'csc', 'csc'
        self.helper_for_compiler('cs', cb)

    @skip_if_not_language('fortran')
    @skip_if_env_set('FC')
    def test_fortran_compiler(self):
        def cb(comp):
            if comp.id == 'gcc':
                if shutil.which('ifort'):
                    return 'ifort', 'intel'
                elif shutil.which('flang'):
                    return 'flang', 'flang'
                elif shutil.which('pgfortran'):
                    return 'pgfortran', 'pgi'
                # XXX: there are several other fortran compilers meson
                # supports, but I don't have any of them to test with
                raise unittest.SkipTest('No alternate Fortran implementation.')
            if not shutil.which('gfortran'):
                raise unittest.SkipTest('No alternate Fortran implementation.')
            return 'gfortran', 'gcc'
        self.helper_for_compiler('fortran', cb)

    def _single_implementation_compiler(self, lang, binary, version_str, version):
        """Helper for languages with a single (supported) implementation.

        Builds a wrapper around the compiler to override the version.
        """
        wrapper = self.helper_create_binary_wrapper(binary, version=version_str)
        env = get_fake_env()
        getter = getattr(env, 'detect_{}_compiler'.format(lang))
        if lang in ['rust']:
            getter = functools.partial(getter, False)
        env.binaries.host.binaries[lang] = wrapper
        compiler = getter()
        self.assertEqual(compiler.version, version)

    @skip_if_not_language('vala')
    @skip_if_env_set('VALAC')
    def test_vala_compiler(self):
        self._single_implementation_compiler(
            'vala', 'valac', 'Vala 1.2345', '1.2345')

    @skip_if_not_language('rust')
    @skip_if_env_set('RUSTC')
    def test_rust_compiler(self):
        self._single_implementation_compiler(
            'rust', 'rustc', 'rustc 1.2345', '1.2345')

    @skip_if_not_language('java')
    def test_java_compiler(self):
        self._single_implementation_compiler(
            'java', 'javac', 'javac 9.99.77', '9.99.77')

    @skip_if_not_language('swift')
    def test_swift_compiler(self):
        wrapper = self.helper_create_binary_wrapper(
            'swiftc', version='Swift 1.2345', outfile='stderr')
        env = get_fake_env()
        env.binaries.host.binaries['swift'] = wrapper
        compiler = env.detect_swift_compiler()
        self.assertEqual(compiler.version, '1.2345')

    def test_native_file_dirs(self):
        testcase = os.path.join(self.unit_test_dir, '57 native file override')
        self.init(testcase, default_args=False,
                  extra_args=['--native-file', os.path.join(testcase, 'nativefile')])

    def test_native_file_dirs_overriden(self):
        testcase = os.path.join(self.unit_test_dir, '57 native file override')
        self.init(testcase, default_args=False,
                  extra_args=['--native-file', os.path.join(testcase, 'nativefile'),
                              '-Ddef_libdir=liblib', '-Dlibdir=liblib'])


class CrossFileTests(BasePlatformTests):

    """Tests for cross file functioality not directly related to
    cross compiling.

    This is mainly aimed to testing overrides from cross files.
    """

    def test_cross_file_dirs(self):
        testcase = os.path.join(self.unit_test_dir, '57 native file override')
        self.init(testcase, default_args=False,
                  extra_args=['--native-file', os.path.join(testcase, 'nativefile'),
                              '--cross-file', os.path.join(testcase, 'crossfile'),
                              '-Ddef_bindir=binbar',
                              '-Ddef_datadir=databar',
                              '-Ddef_includedir=includebar',
                              '-Ddef_infodir=infobar',
                              '-Ddef_libdir=libbar',
                              '-Ddef_libexecdir=libexecbar',
                              '-Ddef_localedir=localebar',
                              '-Ddef_localstatedir=localstatebar',
                              '-Ddef_mandir=manbar',
                              '-Ddef_sbindir=sbinbar',
                              '-Ddef_sharedstatedir=sharedstatebar',
                              '-Ddef_sysconfdir=sysconfbar'])

    def test_cross_file_dirs_overriden(self):
        testcase = os.path.join(self.unit_test_dir, '57 native file override')
        self.init(testcase, default_args=False,
                  extra_args=['--native-file', os.path.join(testcase, 'nativefile'),
                              '--cross-file', os.path.join(testcase, 'crossfile'),
                              '-Ddef_libdir=liblib', '-Dlibdir=liblib',
                              '-Ddef_bindir=binbar',
                              '-Ddef_datadir=databar',
                              '-Ddef_includedir=includebar',
                              '-Ddef_infodir=infobar',
                              '-Ddef_libexecdir=libexecbar',
                              '-Ddef_localedir=localebar',
                              '-Ddef_localstatedir=localstatebar',
                              '-Ddef_mandir=manbar',
                              '-Ddef_sbindir=sbinbar',
                              '-Ddef_sharedstatedir=sharedstatebar',
                              '-Ddef_sysconfdir=sysconfbar'])


class TAPParserTests(unittest.TestCase):
    def assert_test(self, events, **kwargs):
        if 'explanation' not in kwargs:
            kwargs['explanation'] = None
        self.assertEqual(next(events), TAPParser.Test(**kwargs))

    def assert_plan(self, events, **kwargs):
        if 'skipped' not in kwargs:
            kwargs['skipped'] = False
        if 'explanation' not in kwargs:
            kwargs['explanation'] = None
        self.assertEqual(next(events), TAPParser.Plan(**kwargs))

    def assert_version(self, events, **kwargs):
        self.assertEqual(next(events), TAPParser.Version(**kwargs))

    def assert_error(self, events):
        self.assertEqual(type(next(events)), TAPParser.Error)

    def assert_bailout(self, events, **kwargs):
        self.assertEqual(next(events), TAPParser.Bailout(**kwargs))

    def assert_last(self, events):
        with self.assertRaises(StopIteration):
            next(events)

    def parse_tap(self, s):
        parser = TAPParser(io.StringIO(s))
        return iter(parser.parse())

    def parse_tap_v13(self, s):
        events = self.parse_tap('TAP version 13\n' + s)
        self.assert_version(events, version=13)
        return events

    def test_empty(self):
        events = self.parse_tap('')
        self.assert_last(events)

    def test_empty_plan(self):
        events = self.parse_tap('1..0')
        self.assert_plan(events, count=0, late=False, skipped=True)
        self.assert_last(events)

    def test_plan_directive(self):
        events = self.parse_tap('1..0 # skipped for some reason')
        self.assert_plan(events, count=0, late=False, skipped=True,
                         explanation='for some reason')
        self.assert_last(events)

        events = self.parse_tap('1..1 # skipped for some reason\nok 1')
        self.assert_error(events)
        self.assert_plan(events, count=1, late=False, skipped=True,
                         explanation='for some reason')
        self.assert_test(events, number=1, name='', result=TestResult.OK)
        self.assert_last(events)

        events = self.parse_tap('1..1 # todo not supported here\nok 1')
        self.assert_error(events)
        self.assert_plan(events, count=1, late=False, skipped=False,
                         explanation='not supported here')
        self.assert_test(events, number=1, name='', result=TestResult.OK)
        self.assert_last(events)

    def test_one_test_ok(self):
        events = self.parse_tap('ok')
        self.assert_test(events, number=1, name='', result=TestResult.OK)
        self.assert_last(events)

    def test_one_test_with_number(self):
        events = self.parse_tap('ok 1')
        self.assert_test(events, number=1, name='', result=TestResult.OK)
        self.assert_last(events)

    def test_one_test_with_name(self):
        events = self.parse_tap('ok 1 abc')
        self.assert_test(events, number=1, name='abc', result=TestResult.OK)
        self.assert_last(events)

    def test_one_test_not_ok(self):
        events = self.parse_tap('not ok')
        self.assert_test(events, number=1, name='', result=TestResult.FAIL)
        self.assert_last(events)

    def test_one_test_todo(self):
        events = self.parse_tap('not ok 1 abc # TODO')
        self.assert_test(events, number=1, name='abc', result=TestResult.EXPECTEDFAIL)
        self.assert_last(events)

        events = self.parse_tap('ok 1 abc # TODO')
        self.assert_test(events, number=1, name='abc', result=TestResult.UNEXPECTEDPASS)
        self.assert_last(events)

    def test_one_test_skip(self):
        events = self.parse_tap('ok 1 abc # SKIP')
        self.assert_test(events, number=1, name='abc', result=TestResult.SKIP)
        self.assert_last(events)

    def test_one_test_skip_failure(self):
        events = self.parse_tap('not ok 1 abc # SKIP')
        self.assert_test(events, number=1, name='abc', result=TestResult.FAIL)
        self.assert_last(events)

    def test_many_early_plan(self):
        events = self.parse_tap('1..4\nok 1\nnot ok 2\nok 3\nnot ok 4')
        self.assert_plan(events, count=4, late=False)
        self.assert_test(events, number=1, name='', result=TestResult.OK)
        self.assert_test(events, number=2, name='', result=TestResult.FAIL)
        self.assert_test(events, number=3, name='', result=TestResult.OK)
        self.assert_test(events, number=4, name='', result=TestResult.FAIL)
        self.assert_last(events)

    def test_many_late_plan(self):
        events = self.parse_tap('ok 1\nnot ok 2\nok 3\nnot ok 4\n1..4')
        self.assert_test(events, number=1, name='', result=TestResult.OK)
        self.assert_test(events, number=2, name='', result=TestResult.FAIL)
        self.assert_test(events, number=3, name='', result=TestResult.OK)
        self.assert_test(events, number=4, name='', result=TestResult.FAIL)
        self.assert_plan(events, count=4, late=True)
        self.assert_last(events)

    def test_directive_case(self):
        events = self.parse_tap('ok 1 abc # skip')
        self.assert_test(events, number=1, name='abc', result=TestResult.SKIP)
        self.assert_last(events)

        events = self.parse_tap('ok 1 abc # ToDo')
        self.assert_test(events, number=1, name='abc', result=TestResult.UNEXPECTEDPASS)
        self.assert_last(events)

    def test_directive_explanation(self):
        events = self.parse_tap('ok 1 abc # skip why')
        self.assert_test(events, number=1, name='abc', result=TestResult.SKIP,
                         explanation='why')
        self.assert_last(events)

        events = self.parse_tap('ok 1 abc # ToDo Because')
        self.assert_test(events, number=1, name='abc', result=TestResult.UNEXPECTEDPASS,
                         explanation='Because')
        self.assert_last(events)

    def test_one_test_early_plan(self):
        events = self.parse_tap('1..1\nok')
        self.assert_plan(events, count=1, late=False)
        self.assert_test(events, number=1, name='', result=TestResult.OK)
        self.assert_last(events)

    def test_one_test_late_plan(self):
        events = self.parse_tap('ok\n1..1')
        self.assert_test(events, number=1, name='', result=TestResult.OK)
        self.assert_plan(events, count=1, late=True)
        self.assert_last(events)

    def test_out_of_order(self):
        events = self.parse_tap('ok 2')
        self.assert_error(events)
        self.assert_test(events, number=2, name='', result=TestResult.OK)
        self.assert_last(events)

    def test_middle_plan(self):
        events = self.parse_tap('ok 1\n1..2\nok 2')
        self.assert_test(events, number=1, name='', result=TestResult.OK)
        self.assert_plan(events, count=2, late=True)
        self.assert_error(events)
        self.assert_test(events, number=2, name='', result=TestResult.OK)
        self.assert_last(events)

    def test_too_many_plans(self):
        events = self.parse_tap('1..1\n1..2\nok 1')
        self.assert_plan(events, count=1, late=False)
        self.assert_error(events)
        self.assert_test(events, number=1, name='', result=TestResult.OK)
        self.assert_last(events)

    def test_too_many(self):
        events = self.parse_tap('ok 1\nnot ok 2\n1..1')
        self.assert_test(events, number=1, name='', result=TestResult.OK)
        self.assert_test(events, number=2, name='', result=TestResult.FAIL)
        self.assert_plan(events, count=1, late=True)
        self.assert_error(events)
        self.assert_last(events)

        events = self.parse_tap('1..1\nok 1\nnot ok 2')
        self.assert_plan(events, count=1, late=False)
        self.assert_test(events, number=1, name='', result=TestResult.OK)
        self.assert_test(events, number=2, name='', result=TestResult.FAIL)
        self.assert_error(events)
        self.assert_last(events)

    def test_too_few(self):
        events = self.parse_tap('ok 1\nnot ok 2\n1..3')
        self.assert_test(events, number=1, name='', result=TestResult.OK)
        self.assert_test(events, number=2, name='', result=TestResult.FAIL)
        self.assert_plan(events, count=3, late=True)
        self.assert_error(events)
        self.assert_last(events)

        events = self.parse_tap('1..3\nok 1\nnot ok 2')
        self.assert_plan(events, count=3, late=False)
        self.assert_test(events, number=1, name='', result=TestResult.OK)
        self.assert_test(events, number=2, name='', result=TestResult.FAIL)
        self.assert_error(events)
        self.assert_last(events)

    def test_too_few_bailout(self):
        events = self.parse_tap('1..3\nok 1\nnot ok 2\nBail out! no third test')
        self.assert_plan(events, count=3, late=False)
        self.assert_test(events, number=1, name='', result=TestResult.OK)
        self.assert_test(events, number=2, name='', result=TestResult.FAIL)
        self.assert_bailout(events, message='no third test')
        self.assert_last(events)

    def test_diagnostics(self):
        events = self.parse_tap('1..1\n# ignored\nok 1')
        self.assert_plan(events, count=1, late=False)
        self.assert_test(events, number=1, name='', result=TestResult.OK)
        self.assert_last(events)

        events = self.parse_tap('# ignored\n1..1\nok 1\n# ignored too')
        self.assert_plan(events, count=1, late=False)
        self.assert_test(events, number=1, name='', result=TestResult.OK)
        self.assert_last(events)

        events = self.parse_tap('# ignored\nok 1\n1..1\n# ignored too')
        self.assert_test(events, number=1, name='', result=TestResult.OK)
        self.assert_plan(events, count=1, late=True)
        self.assert_last(events)

    def test_unexpected(self):
        events = self.parse_tap('1..1\ninvalid\nok 1')
        self.assert_plan(events, count=1, late=False)
        self.assert_error(events)
        self.assert_test(events, number=1, name='', result=TestResult.OK)
        self.assert_last(events)

    def test_version(self):
        events = self.parse_tap('TAP version 13\n')
        self.assert_version(events, version=13)
        self.assert_last(events)

        events = self.parse_tap('TAP version 12\n')
        self.assert_error(events)
        self.assert_last(events)

        events = self.parse_tap('1..0\nTAP version 13\n')
        self.assert_plan(events, count=0, late=False, skipped=True)
        self.assert_error(events)
        self.assert_last(events)

    def test_yaml(self):
        events = self.parse_tap_v13('ok\n ---\n foo: abc\n  bar: def\n ...\nok 2')
        self.assert_test(events, number=1, name='', result=TestResult.OK)
        self.assert_test(events, number=2, name='', result=TestResult.OK)
        self.assert_last(events)

        events = self.parse_tap_v13('ok\n ---\n foo: abc\n  bar: def')
        self.assert_test(events, number=1, name='', result=TestResult.OK)
        self.assert_error(events)
        self.assert_last(events)

        events = self.parse_tap_v13('ok 1\n ---\n foo: abc\n  bar: def\nnot ok 2')
        self.assert_test(events, number=1, name='', result=TestResult.OK)
        self.assert_error(events)
        self.assert_test(events, number=2, name='', result=TestResult.FAIL)
        self.assert_last(events)

def unset_envs():
    # For unit tests we must fully control all command lines
    # so that there are no unexpected changes coming from the
    # environment, for example when doing a package build.
    varnames = ['CPPFLAGS', 'LDFLAGS'] + list(mesonbuild.compilers.compilers.cflags_mapping.values())
    for v in varnames:
        if v in os.environ:
            del os.environ[v]

def main():
    unset_envs()
    cases = ['InternalTests', 'DataTests', 'AllPlatformTests', 'FailureTests',
             'PythonTests', 'NativeFileTests', 'RewriterTests', 'CrossFileTests',
             'TAPParserTests',

             'LinuxlikeTests', 'LinuxCrossArmTests', 'LinuxCrossMingwTests',
             'WindowsTests', 'DarwinTests']

    return unittest.main(defaultTest=cases, buffer=True)

if __name__ == '__main__':
    sys.exit(main())<|MERGE_RESOLUTION|>--- conflicted
+++ resolved
@@ -5072,15 +5072,9 @@
 
     @skipIfNoPkgconfigDep('gmodule-2.0')
     def test_ldflag_dedup(self):
-<<<<<<< HEAD
-        testdir = os.path.join(self.unit_test_dir, '49 ldflagdedup')
+        testdir = os.path.join(self.unit_test_dir, '51 ldflagdedup')
         if is_cygwin() or is_osx() or is_solaris():
             raise unittest.SkipTest('Not applicable on this platform.')
-=======
-        testdir = os.path.join(self.unit_test_dir, '51 ldflagdedup')
-        if is_cygwin() or is_osx():
-            raise unittest.SkipTest('Not applicable on Cygwin or OSX.')
->>>>>>> c1c699ed
         self.init(testdir)
         build_ninja = os.path.join(self.builddir, 'build.ninja')
         max_count = 0
