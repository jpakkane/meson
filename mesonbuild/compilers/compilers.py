# Copyright 2012-2019 The Meson development team

# Licensed under the Apache License, Version 2.0 (the "License");
# you may not use this file except in compliance with the License.
# You may obtain a copy of the License at

#     http://www.apache.org/licenses/LICENSE-2.0

# Unless required by applicable law or agreed to in writing, software
# distributed under the License is distributed on an "AS IS" BASIS,
# WITHOUT WARRANTIES OR CONDITIONS OF ANY KIND, either express or implied.
# See the License for the specific language governing permissions and
# limitations under the License.

import abc
import contextlib, os.path, re, tempfile
import itertools
import typing as T
from functools import lru_cache

from .. import coredata
from .. import mlog
from .. import mesonlib
from ..linkers import LinkerEnvVarsMixin
from ..mesonlib import (
    EnvironmentException, Language, MachineChoice, MesonException,
    Popen_safe, split_args
)
from ..envconfig import (
    Properties, get_env_var
)
from ..arglist import CompilerArgs

if T.TYPE_CHECKING:
    from ..coredata import OptionDictType
    from ..envconfig import MachineInfo
    from ..environment import Environment
    from ..linkers import DynamicLinker  # noqa: F401

    CompilerType = T.TypeVar('CompilerType', bound=Compiler)

"""This file contains the data files of all compilers Meson knows
about. To support a new compiler, add its information below.
Also add corresponding autodetection code in environment.py."""

header_suffixes = ('h', 'hh', 'hpp', 'hxx', 'H', 'ipp', 'moc', 'vapi', 'di')
obj_suffixes = ('o', 'obj', 'res')
lib_suffixes = ('a', 'lib', 'dll', 'dll.a', 'dylib', 'so')
# Mapping of language to suffixes of files that should always be in that language
# This means we can't include .h headers here since they could be C, C++, ObjC, etc.
lang_suffixes = {
<<<<<<< HEAD
    Language.C: ('c',),
    Language.CPP: ('cpp', 'cc', 'cxx', 'c++', 'hh', 'hpp', 'ipp', 'hxx'),
    Language.CUDA: ('cu',),
=======
    'c': ('c',),
    'cpp': ('cpp', 'cc', 'cxx', 'c++', 'hh', 'hpp', 'ipp', 'hxx', 'ino'),
    'cuda': ('cu',),
>>>>>>> 70edf82c
    # f90, f95, f03, f08 are for free-form fortran ('f90' recommended)
    # f, for, ftn, fpp are for fixed-form fortran ('f' or 'for' recommended)
    Language.FORTRAN: ('f90', 'f95', 'f03', 'f08', 'f', 'for', 'ftn', 'fpp'),
    Language.D: ('d', 'di'),
    Language.OBJC: ('m',),
    Language.OBJCPP: ('mm',),
    Language.RUST: ('rs',),
    Language.VALA: ('vala', 'vapi', 'gs'),
    Language.CS: ('cs',),
    Language.SWIFT: ('swift',),
    Language.JAVA: ('java',),
}
all_languages = lang_suffixes.keys()
cpp_suffixes = lang_suffixes[Language.CPP] + ('h',)
c_suffixes = lang_suffixes[Language.C] + ('h',)
# List of languages that by default consume and output libraries following the
# C ABI; these can generally be used interchangebly
clib_langs = (Language.OBJCPP, Language.CPP, Language.OBJC, Language.C, Language.FORTRAN,)
# List of languages that can be linked with C code directly by the linker
# used in build.py:process_compilers() and build.py:get_dynamic_linker()
clink_langs = (Language.D, Language.CUDA) + clib_langs
clink_suffixes = ()
for _l in clink_langs + (Language.VALA,):
    clink_suffixes += lang_suffixes[_l]
clink_suffixes += ('h', 'll', 's')
all_suffixes = set(itertools.chain(*lang_suffixes.values(), clink_suffixes))

# Languages that should use LDFLAGS arguments when linking.
languages_using_ldflags = {
    Language.OBJCPP,
    Language.CPP,
    Language.OBJC,
    Language.C,
    Language.FORTRAN,
    Language.D,
    Language.CUDA
}
# Languages that should use CPPFLAGS arguments when linking.
languages_using_cppflags = {
    Language.C,
    Language.CPP,
    Language.OBJC,
    Language.OBJCPP,
}
soregex = re.compile(r'.*\.so(\.[0-9]+)?(\.[0-9]+)?(\.[0-9]+)?$')

# Environment variables that each lang uses.
cflags_mapping = {
    Language.C: 'CFLAGS',
    Language.CPP: 'CXXFLAGS',
    Language.CUDA: 'CUFLAGS',
    Language.OBJC: 'OBJCFLAGS',
    Language.OBJCPP: 'OBJCXXFLAGS',
    Language.FORTRAN: 'FFLAGS',
    Language.D: 'DFLAGS',
    Language.VALA: 'VALAFLAGS',
    Language.RUST: 'RUSTFLAGS',
}

# All these are only for C-linkable languages; see `clink_langs` above.

def sort_clink(lang):
    '''
    Sorting function to sort the list of languages according to
    reversed(compilers.clink_langs) and append the unknown langs in the end.
    The purpose is to prefer C over C++ for files that can be compiled by
    both such as assembly, C, etc. Also applies to ObjC, ObjC++, etc.
    '''
    if lang not in clink_langs:
        return 1
    return -clink_langs.index(lang)

def is_header(fname):
    if hasattr(fname, 'fname'):
        fname = fname.fname
    suffix = fname.split('.')[-1]
    return suffix in header_suffixes

def is_source(fname):
    if hasattr(fname, 'fname'):
        fname = fname.fname
    suffix = fname.split('.')[-1].lower()
    return suffix in clink_suffixes

def is_assembly(fname):
    if hasattr(fname, 'fname'):
        fname = fname.fname
    return fname.split('.')[-1].lower() == 's'

def is_llvm_ir(fname):
    if hasattr(fname, 'fname'):
        fname = fname.fname
    return fname.split('.')[-1] == 'll'

@lru_cache(maxsize=None)
def cached_by_name(fname):
    suffix = fname.split('.')[-1]
    return suffix in obj_suffixes

def is_object(fname):
    if hasattr(fname, 'fname'):
        fname = fname.fname
    return cached_by_name(fname)

def is_library(fname):
    if hasattr(fname, 'fname'):
        fname = fname.fname

    if soregex.match(fname):
        return True

    suffix = fname.split('.')[-1]
    return suffix in lib_suffixes

def is_known_suffix(fname):
    if hasattr(fname, 'fname'):
        fname = fname.fname
    suffix = fname.split('.')[-1]

    return suffix in all_suffixes

cuda_buildtype_args = {'plain': [],
                       'debug': [],
                       'debugoptimized': [],
                       'release': [],
                       'minsize': [],
                       }
java_buildtype_args = {'plain': [],
                       'debug': ['-g'],
                       'debugoptimized': ['-g'],
                       'release': [],
                       'minsize': [],
                       'custom': [],
                       }

rust_buildtype_args = {'plain': [],
                       'debug': [],
                       'debugoptimized': [],
                       'release': [],
                       'minsize': [],
                       'custom': [],
                       }

d_gdc_buildtype_args = {'plain': [],
                        'debug': [],
                        'debugoptimized': ['-finline-functions'],
                        'release': ['-finline-functions'],
                        'minsize': [],
                        'custom': [],
                        }

d_ldc_buildtype_args = {'plain': [],
                        'debug': [],
                        'debugoptimized': ['-enable-inlining', '-Hkeep-all-bodies'],
                        'release': ['-enable-inlining', '-Hkeep-all-bodies'],
                        'minsize': [],
                        'custom': [],
                        }

d_dmd_buildtype_args = {'plain': [],
                        'debug': [],
                        'debugoptimized': ['-inline'],
                        'release': ['-inline'],
                        'minsize': [],
                        'custom': [],
                        }

mono_buildtype_args = {'plain': [],
                       'debug': [],
                       'debugoptimized': ['-optimize+'],
                       'release': ['-optimize+'],
                       'minsize': [],
                       'custom': [],
                       }

swift_buildtype_args = {'plain': [],
                        'debug': [],
                        'debugoptimized': [],
                        'release': [],
                        'minsize': [],
                        'custom': [],
                        }

gnu_winlibs = ['-lkernel32', '-luser32', '-lgdi32', '-lwinspool', '-lshell32',
               '-lole32', '-loleaut32', '-luuid', '-lcomdlg32', '-ladvapi32']

msvc_winlibs = ['kernel32.lib', 'user32.lib', 'gdi32.lib',
                'winspool.lib', 'shell32.lib', 'ole32.lib', 'oleaut32.lib',
                'uuid.lib', 'comdlg32.lib', 'advapi32.lib']

clike_optimization_args = {'0': [],
                           'g': [],
                           '1': ['-O1'],
                           '2': ['-O2'],
                           '3': ['-O3'],
                           's': ['-Os'],
                           }

cuda_optimization_args = {'0': [],
                          'g': ['-O0'],
                          '1': ['-O1'],
                          '2': ['-O2'],
                          '3': ['-O3'],
                          's': ['-O3']
                          }

cuda_debug_args = {False: [],
                   True: ['-g']}

clike_debug_args = {False: [],
                    True: ['-g']}

base_options = {'b_pch': coredata.UserBooleanOption('Use precompiled headers', True),
                'b_lto': coredata.UserBooleanOption('Use link time optimization', False),
                'b_sanitize': coredata.UserComboOption('Code sanitizer to use',
                                                       ['none', 'address', 'thread', 'undefined', 'memory', 'address,undefined'],
                                                       'none'),
                'b_lundef': coredata.UserBooleanOption('Use -Wl,--no-undefined when linking', True),
                'b_asneeded': coredata.UserBooleanOption('Use -Wl,--as-needed when linking', True),
                'b_pgo': coredata.UserComboOption('Use profile guided optimization',
                                                  ['off', 'generate', 'use'],
                                                  'off'),
                'b_coverage': coredata.UserBooleanOption('Enable coverage tracking.',
                                                         False),
                'b_colorout': coredata.UserComboOption('Use colored output',
                                                       ['auto', 'always', 'never'],
                                                       'always'),
                'b_ndebug': coredata.UserComboOption('Disable asserts',
                                                     ['true', 'false', 'if-release'], 'false'),
                'b_staticpic': coredata.UserBooleanOption('Build static libraries as position independent',
                                                          True),
                'b_pie': coredata.UserBooleanOption('Build executables as position independent',
                                                    False),
                'b_bitcode': coredata.UserBooleanOption('Generate and embed bitcode (only macOS/iOS/tvOS)',
                                                        False),
                'b_vscrt': coredata.UserComboOption('VS run-time library type to use.',
                                                    ['none', 'md', 'mdd', 'mt', 'mtd', 'from_buildtype'],
                                                    'from_buildtype'),
                }

def option_enabled(boptions, options, option):
    try:
        if option not in boptions:
            return False
        return options[option].value
    except KeyError:
        return False

def get_base_compile_args(options, compiler):
    args = []
    try:
        if options['b_lto'].value:
            args.extend(compiler.get_lto_compile_args())
    except KeyError:
        pass
    try:
        args += compiler.get_colorout_args(options['b_colorout'].value)
    except KeyError:
        pass
    try:
        args += compiler.sanitizer_compile_args(options['b_sanitize'].value)
    except KeyError:
        pass
    try:
        pgo_val = options['b_pgo'].value
        if pgo_val == 'generate':
            args.extend(compiler.get_profile_generate_args())
        elif pgo_val == 'use':
            args.extend(compiler.get_profile_use_args())
    except KeyError:
        pass
    try:
        if options['b_coverage'].value:
            args += compiler.get_coverage_args()
    except KeyError:
        pass
    try:
        if (options['b_ndebug'].value == 'true' or
                (options['b_ndebug'].value == 'if-release' and
                 options['buildtype'].value in {'release', 'plain'})):
            args += compiler.get_disable_assert_args()
    except KeyError:
        pass
    # This does not need a try...except
    if option_enabled(compiler.base_options, options, 'b_bitcode'):
        args.append('-fembed-bitcode')
    try:
        crt_val = options['b_vscrt'].value
        buildtype = options['buildtype'].value
        try:
            args += compiler.get_crt_compile_args(crt_val, buildtype)
        except AttributeError:
            pass
    except KeyError:
        pass
    return args

def get_base_link_args(options, linker, is_shared_module):
    args = []
    try:
        if options['b_lto'].value:
            args.extend(linker.get_lto_link_args())
    except KeyError:
        pass
    try:
        args += linker.sanitizer_link_args(options['b_sanitize'].value)
    except KeyError:
        pass
    try:
        pgo_val = options['b_pgo'].value
        if pgo_val == 'generate':
            args.extend(linker.get_profile_generate_args())
        elif pgo_val == 'use':
            args.extend(linker.get_profile_use_args())
    except KeyError:
        pass
    try:
        if options['b_coverage'].value:
            args += linker.get_coverage_link_args()
    except KeyError:
        pass

    as_needed = option_enabled(linker.base_options, options, 'b_asneeded')
    bitcode = option_enabled(linker.base_options, options, 'b_bitcode')
    # Shared modules cannot be built with bitcode_bundle because
    # -bitcode_bundle is incompatible with -undefined and -bundle
    if bitcode and not is_shared_module:
        args.extend(linker.bitcode_args())
    elif as_needed:
        # -Wl,-dead_strip_dylibs is incompatible with bitcode
        args.extend(linker.get_asneeded_args())

    # Apple's ld (the only one that supports bitcode) does not like -undefined
    # arguments or -headerpad_max_install_names when bitcode is enabled
    if not bitcode:
        args.extend(linker.headerpad_args())
        if (not is_shared_module and
                option_enabled(linker.base_options, options, 'b_lundef')):
            args.extend(linker.no_undefined_link_args())
        else:
            args.extend(linker.get_allow_undefined_link_args())

    try:
        crt_val = options['b_vscrt'].value
        buildtype = options['buildtype'].value
        try:
            args += linker.get_crt_link_args(crt_val, buildtype)
        except AttributeError:
            pass
    except KeyError:
        pass
    return args


class CrossNoRunException(MesonException):
    pass

class RunResult:
    def __init__(self, compiled, returncode=999, stdout='UNDEFINED', stderr='UNDEFINED'):
        self.compiled = compiled
        self.returncode = returncode
        self.stdout = stdout
        self.stderr = stderr


<<<<<<< HEAD
    def __len__(self) -> int:
        return len(self.__container)

    def insert(self, index: int, value: str) -> None:
        self.__container.insert(index, value)
        self.__seen_args.add(value)

    def copy(self) -> 'CompilerArgs':
        return CompilerArgs(self.compiler, self.__container.copy())

    @classmethod
    @lru_cache(maxsize=None)
    def _can_dedup(cls, arg):
        '''
        Returns whether the argument can be safely de-duped. This is dependent
        on three things:

        a) Whether an argument can be 'overridden' by a later argument.  For
           example, -DFOO defines FOO and -UFOO undefines FOO. In this case, we
           can safely remove the previous occurrence and add a new one. The same
           is true for include paths and library paths with -I and -L. For
           these we return `2`. See `dedup2_prefixes` and `dedup2_args`.
        b) Arguments that once specified cannot be undone, such as `-c` or
           `-pipe`. New instances of these can be completely skipped. For these
           we return `1`. See `dedup1_prefixes` and `dedup1_args`.
        c) Whether it matters where or how many times on the command-line
           a particular argument is present. This can matter for symbol
           resolution in static or shared libraries, so we cannot de-dup or
           reorder them. For these we return `0`. This is the default.

        In addition to these, we handle library arguments specially.
        With GNU ld, we surround library arguments with -Wl,--start/end-group
        to recursively search for symbols in the libraries. This is not needed
        with other linkers.
        '''
        # A standalone argument must never be deduplicated because it is
        # defined by what comes _after_ it. Thus dedupping this:
        # -D FOO -D BAR
        # would yield either
        # -D FOO BAR
        # or
        # FOO -D BAR
        # both of which are invalid.
        if arg in cls.dedup2_prefixes:
            return 0
        if arg.startswith('-L='):
            # DMD and LDC proxy all linker arguments using -L=; in conjunction
            # with ld64 on macOS this can lead to command line arguments such
            # as: `-L=-compatibility_version -L=0 -L=current_version -L=0`.
            # These cannot be combined, ld64 insists they must be passed with
            # spaces and quoting does not work. if we deduplicate these then
            # one of the -L=0 arguments will be removed and the version
            # argument will consume the next argument instead.
            return 0
        if arg in cls.dedup2_args or \
           arg.startswith(cls.dedup2_prefixes) or \
           arg.endswith(cls.dedup2_suffixes):
            return 2
        if arg in cls.dedup1_args or \
           arg.startswith(cls.dedup1_prefixes) or \
           arg.endswith(cls.dedup1_suffixes) or \
           re.search(cls.dedup1_regex, arg):
            return 1
        return 0

    @classmethod
    @lru_cache(maxsize=None)
    def _should_prepend(cls, arg):
        if arg.startswith(cls.prepend_prefixes):
            return True
        return False

    def need_to_split_linker_args(self):
        return isinstance(self.compiler, Compiler) and self.compiler.get_language() == Language.D

    def to_native(self, copy: bool = False) -> T.List[str]:
        # Check if we need to add --start/end-group for circular dependencies
        # between static libraries, and for recursively searching for symbols
        # needed by static libraries that are provided by object files or
        # shared libraries.
        if copy:
            new = self.copy()
        else:
            new = self
        # To proxy these arguments with D you need to split the
        # arguments, thus you get `-L=-soname -L=lib.so` we don't
        # want to put the lib in a link -roup
        split_linker_args = self.need_to_split_linker_args()
        # This covers all ld.bfd, ld.gold, ld.gold, and xild on Linux, which
        # all act like (or are) gnu ld
        # TODO: this could probably be added to the DynamicLinker instead
        if (isinstance(self.compiler, Compiler) and
                self.compiler.linker is not None and
                isinstance(self.compiler.linker, (GnuLikeDynamicLinkerMixin, SolarisDynamicLinker))):
            group_start = -1
            group_end = -1
            is_soname = False
            for i, each in enumerate(new):
                if is_soname:
                    is_soname = False
                    continue
                elif split_linker_args and '-soname' in each:
                    is_soname = True
                    continue
                if not each.startswith(('-Wl,-l', '-l')) and not each.endswith('.a') and \
                   not soregex.match(each):
                    continue
                group_end = i
                if group_start < 0:
                    # First occurrence of a library
                    group_start = i
            if group_start >= 0:
                # Last occurrence of a library
                new.insert(group_end + 1, '-Wl,--end-group')
                new.insert(group_start, '-Wl,--start-group')
        # Remove system/default include paths added with -isystem
        if hasattr(self.compiler, 'get_default_include_dirs'):
            default_dirs = self.compiler.get_default_include_dirs()
            bad_idx_list = []  # type: T.List[int]
            for i, each in enumerate(new):
                # Remove the -isystem and the path if the path is a default path
                if (each == '-isystem' and
                        i < (len(new) - 1) and
                        new[i + 1] in default_dirs):
                    bad_idx_list += [i, i + 1]
                elif each.startswith('-isystem=') and each[9:] in default_dirs:
                    bad_idx_list += [i]
                elif each.startswith('-isystem') and each[8:] in default_dirs:
                    bad_idx_list += [i]
            for i in reversed(bad_idx_list):
                new.pop(i)
        return self.compiler.unix_args_to_native(new.__container)

    def append_direct(self, arg: str) -> None:
        '''
        Append the specified argument without any reordering or de-dup except
        for absolute paths to libraries, etc, which can always be de-duped
        safely.
        '''
        if os.path.isabs(arg):
            self.append(arg)
        else:
            self.__container.append(arg)
            self.__seen_args.add(arg)

    def extend_direct(self, iterable: T.Iterable[str]) -> None:
        '''
        Extend using the elements in the specified iterable without any
        reordering or de-dup except for absolute paths where the order of
        include search directories is not relevant
        '''
        for elem in iterable:
            self.append_direct(elem)

    def extend_preserving_lflags(self, iterable: T.Iterable[str]) -> None:
        normal_flags = []
        lflags = []
        for i in iterable:
            if i not in self.always_dedup_args and (i.startswith('-l') or i.startswith('-L')):
                lflags.append(i)
            else:
                normal_flags.append(i)
        self.extend(normal_flags)
        self.extend_direct(lflags)

    def __add__(self, args: T.Iterable[str]) -> 'CompilerArgs':
        new = self.copy()
        new += args
        return new

    def __iadd__(self, args: T.Iterable[str]) -> 'CompilerArgs':
        '''
        Add two CompilerArgs while taking into account overriding of arguments
        and while preserving the order of arguments as much as possible
        '''
        this_round_added = set() # a dict that contains a value, when the value was added this round
        pre = []   # type: T.List[str]
        post = []  # type: T.List[str]
        if not isinstance(args, collections.abc.Iterable):
            raise TypeError('can only concatenate Iterable[str] (not "{}") to CompilerArgs'.format(args))
        for arg in args:
            # If the argument can be de-duped, do it either by removing the
            # previous occurrence of it and adding a new one, or not adding the
            # new occurrence.
            dedup = self._can_dedup(arg)
            if dedup == 1:
                # Argument already exists and adding a new instance is useless
                if arg in self.__seen_args or arg in pre or arg in post:
                    continue
            should_prepend = self._should_prepend(arg)
            if dedup == 2:
                # Remove all previous occurrences of the arg and add it anew
                if arg in self.__seen_args and arg not in this_round_added: #if __seen_args contains arg as well as this_round_added, then its not yet part in self.
                    self.remove(arg)
                if should_prepend:
                    if arg in pre:
                        pre.remove(arg)
                else:
                    if arg in post:
                        post.remove(arg)
            if should_prepend:
                pre.append(arg)
            else:
                post.append(arg)
            self.__seen_args.add(arg)
            this_round_added.add(arg)
        # Insert at the beginning
        self[:0] = pre
        # Append to the end
        self.__container += post
        return self

    def __radd__(self, args: T.Iterable[str]):
        new = CompilerArgs(self.compiler, args)
        new += self
        return new

    def __eq__(self, other: T.Any) -> T.Union[bool, type(NotImplemented)]:
        # Only allow equality checks against other CompilerArgs and lists instances
        if isinstance(other, CompilerArgs):
            return self.compiler == other.compiler and self.__container == other.__container
        elif isinstance(other, list):
            return self.__container == other
        return NotImplemented

    def append(self, arg: str) -> None:
        self.__iadd__([arg])

    def extend(self, args: T.Iterable[str]) -> None:
        self.__iadd__(args)

    def __repr__(self) -> str:
        return 'CompilerArgs({!r}, {!r})'.format(self.compiler, self.__container)

class Compiler:
=======
class Compiler(metaclass=abc.ABCMeta):
>>>>>>> 70edf82c
    # Libraries to ignore in find_library() since they are provided by the
    # compiler or the C library. Currently only used for MSVC.
    ignore_libs = ()
    # Libraries that are internal compiler implementations, and must not be
    # manually searched.
    internal_libs = ()

    LINKER_PREFIX = None  # type: T.Union[None, str, T.List[str]]
    INVOKES_LINKER = True

    def __init__(self, exelist, version, for_machine: MachineChoice, info: 'MachineInfo',
                 linker: T.Optional['DynamicLinker'] = None, **kwargs):
        if isinstance(exelist, str):
            self.exelist = [exelist]
        elif isinstance(exelist, list):
            self.exelist = exelist
        else:
            raise TypeError('Unknown argument to Compiler')
        # In case it's been overridden by a child class already
        if not hasattr(self, 'file_suffixes'):
            self.file_suffixes = lang_suffixes[self.language]
        if not hasattr(self, 'can_compile_suffixes'):
            self.can_compile_suffixes = set(self.file_suffixes)
        self.default_suffix = self.file_suffixes[0]
        self.version = version
        if 'full_version' in kwargs:
            self.full_version = kwargs['full_version']
        else:
            self.full_version = None
        self.for_machine = for_machine
        self.base_options = []
        self.linker = linker
        self.info = info

    def __repr__(self):
        repr_str = "<{0}: v{1} `{2}`>"
        return repr_str.format(self.__class__.__name__, self.version,
                               ' '.join(self.exelist))

    @lru_cache(maxsize=None)
    def can_compile(self, src) -> bool:
        if hasattr(src, 'fname'):
            src = src.fname
        suffix = os.path.splitext(src)[1].lower()
        if suffix and suffix[1:] in self.can_compile_suffixes:
            return True
        return False

    def get_id(self) -> str:
        return self.id

    def get_linker_id(self) -> str:
        # There is not guarantee that we have a dynamic linker instance, as
        # some languages don't have separate linkers and compilers. In those
        # cases return the compiler id
        try:
            return self.linker.id
        except AttributeError:
            return self.id

    def get_version_string(self) -> str:
        details = [self.id, self.version]
        if self.full_version:
            details += ['"%s"' % (self.full_version)]
        return '(%s)' % (' '.join(details))

    def get_language(self) -> str:
        return self.language

    @classmethod
    def get_display_language(cls) -> str:
        return cls.language.get_display_name()

    def get_default_suffix(self) -> str:
        return self.default_suffix

    def get_define(self, dname, prefix, env, extra_args, dependencies) -> T.Tuple[str, bool]:
        raise EnvironmentException('%s does not support get_define ' % self.get_id())

    def compute_int(self, expression, low, high, guess, prefix, env, extra_args, dependencies) -> int:
        raise EnvironmentException('%s does not support compute_int ' % self.get_id())

    def compute_parameters_with_absolute_paths(self, parameter_list, build_dir):
        raise EnvironmentException('%s does not support compute_parameters_with_absolute_paths ' % self.get_id())

    def has_members(self, typename, membernames, prefix, env, *,
                    extra_args=None, dependencies=None) -> T.Tuple[bool, bool]:
        raise EnvironmentException('%s does not support has_member(s) ' % self.get_id())

    def has_type(self, typename, prefix, env, extra_args, *,
                 dependencies=None) -> T.Tuple[bool, bool]:
        raise EnvironmentException('%s does not support has_type ' % self.get_id())

    def symbols_have_underscore_prefix(self, env) -> bool:
        raise EnvironmentException('%s does not support symbols_have_underscore_prefix ' % self.get_id())

    def get_exelist(self):
        return self.exelist[:]

    def get_linker_exelist(self) -> T.List[str]:
        return self.linker.get_exelist()

    def get_linker_output_args(self, outputname: str) -> T.List[str]:
        return self.linker.get_output_args(outputname)

    def get_builtin_define(self, *args, **kwargs):
        raise EnvironmentException('%s does not support get_builtin_define.' % self.id)

    def has_builtin_define(self, *args, **kwargs):
        raise EnvironmentException('%s does not support has_builtin_define.' % self.id)

    def get_always_args(self):
        return []

    def can_linker_accept_rsp(self) -> bool:
        """
        Determines whether the linker can accept arguments using the @rsp syntax.
        """
        return self.linker.get_accepts_rsp()

    def get_linker_always_args(self) -> T.List[str]:
        return self.linker.get_always_args()

    def get_linker_lib_prefix(self):
        return self.linker.get_lib_prefix()

    def gen_import_library_args(self, implibname):
        """
        Used only on Windows for libraries that need an import library.
        This currently means C, C++, Fortran.
        """
        return []

    def get_linker_args_from_envvars(self,
                                     for_machine: MachineChoice,
                                     is_cross: bool) -> T.List[str]:
        return self.linker.get_args_from_envvars(for_machine, is_cross)

    def get_options(self) -> T.Dict[str, coredata.UserOption]:
        return {}

    def get_option_compile_args(self, options):
        return []

    def get_option_link_args(self, options: 'OptionDictType') -> T.List[str]:
        return self.linker.get_option_args(options)

    def check_header(self, *args, **kwargs) -> T.Tuple[bool, bool]:
        raise EnvironmentException('Language %s does not support header checks.' % self.get_display_language())

    def has_header(self, *args, **kwargs) -> T.Tuple[bool, bool]:
        raise EnvironmentException('Language %s does not support header checks.' % self.get_display_language())

    def has_header_symbol(self, *args, **kwargs) -> T.Tuple[bool, bool]:
        raise EnvironmentException('Language %s does not support header symbol checks.' % self.get_display_language())

    def compiles(self, *args, **kwargs) -> T.Tuple[bool, bool]:
        raise EnvironmentException('Language %s does not support compile checks.' % self.get_display_language())

    def links(self, *args, **kwargs) -> T.Tuple[bool, bool]:
        raise EnvironmentException('Language %s does not support link checks.' % self.get_display_language())

    def run(self, *args, **kwargs) -> RunResult:
        raise EnvironmentException('Language %s does not support run checks.' % self.get_display_language())

    def sizeof(self, *args, **kwargs) -> int:
        raise EnvironmentException('Language %s does not support sizeof checks.' % self.get_display_language())

    def alignment(self, *args, **kwargs) -> int:
        raise EnvironmentException('Language %s does not support alignment checks.' % self.get_display_language())

    def has_function(self, *args, **kwargs) -> T.Tuple[bool, bool]:
        raise EnvironmentException('Language %s does not support function checks.' % self.get_display_language())

    @classmethod
    def unix_args_to_native(cls, args):
        "Always returns a copy that can be independently mutated"
        return args[:]

    @classmethod
    def native_args_to_unix(cls, args: T.List[str]) -> T.List[str]:
        "Always returns a copy that can be independently mutated"
        return args[:]

    def find_library(self, *args, **kwargs):
        raise EnvironmentException('Language {} does not support library finding.'.format(self.get_display_language()))

    def get_library_dirs(self, *args, **kwargs):
        return ()

    def get_program_dirs(self, *args, **kwargs):
        return []

    def has_multi_arguments(self, args, env) -> T.Tuple[bool, bool]:
        raise EnvironmentException(
            'Language {} does not support has_multi_arguments.'.format(
                self.get_display_language()))

    def has_multi_link_arguments(self, args: T.List[str], env: 'Environment') -> T.Tuple[bool, bool]:
        return self.linker.has_multi_arguments(args, env)

    def _get_compile_output(self, dirname, mode):
        # In pre-processor mode, the output is sent to stdout and discarded
        if mode == 'preprocess':
            return None
        # Extension only matters if running results; '.exe' is
        # guaranteed to be executable on every platform.
        if mode == 'link':
            suffix = 'exe'
        else:
            suffix = 'obj'
        return os.path.join(dirname, 'output.' + suffix)

    def get_compiler_args_for_mode(self, mode):
        args = []
        args += self.get_always_args()
        if mode == 'compile':
            args += self.get_compile_only_args()
        if mode == 'preprocess':
            args += self.get_preprocess_only_args()
        return args

    def compiler_args(self, args: T.Optional[T.Iterable[str]] = None) -> CompilerArgs:
        """Return an appropriate CompilerArgs instance for this class."""
        return CompilerArgs(self, args)

    @contextlib.contextmanager
    def compile(self, code: str, extra_args: list = None, *, mode: str = 'link', want_output: bool = False, temp_dir: str = None):
        if extra_args is None:
            extra_args = []
        try:
            with tempfile.TemporaryDirectory(dir=temp_dir) as tmpdirname:
                no_ccache = False
                if isinstance(code, str):
                    srcname = os.path.join(tmpdirname,
                                           'testfile.' + self.default_suffix)
                    with open(srcname, 'w') as ofile:
                        ofile.write(code)
                    # ccache would result in a cache miss
                    no_ccache = True
                elif isinstance(code, mesonlib.File):
                    srcname = code.fname

                # Construct the compiler command-line
                commands = self.compiler_args()
                commands.append(srcname)
                # Preprocess mode outputs to stdout, so no output args
                if mode != 'preprocess':
                    output = self._get_compile_output(tmpdirname, mode)
                    commands += self.get_output_args(output)
                commands.extend(self.get_compiler_args_for_mode(mode))
                # extra_args must be last because it could contain '/link' to
                # pass args to VisualStudio's linker. In that case everything
                # in the command line after '/link' is given to the linker.
                commands += extra_args
                # Generate full command-line with the exelist
                commands = self.get_exelist() + commands.to_native()
                mlog.debug('Running compile:')
                mlog.debug('Working directory: ', tmpdirname)
                mlog.debug('Command line: ', ' '.join(commands), '\n')
                mlog.debug('Code:\n', code)
                os_env = os.environ.copy()
                os_env['LC_ALL'] = 'C'
                if no_ccache:
                    os_env['CCACHE_DISABLE'] = '1'
                p, p.stdo, p.stde = Popen_safe(commands, cwd=tmpdirname, env=os_env)
                mlog.debug('Compiler stdout:\n', p.stdo)
                mlog.debug('Compiler stderr:\n', p.stde)
                p.commands = commands
                p.input_name = srcname
                if want_output:
                    p.output_name = output
                p.cached = False  # Make sure that the cached attribute always exists
                yield p
        except OSError:
            # On Windows antivirus programs and the like hold on to files so
            # they can't be deleted. There's not much to do in this case. Also,
            # catch OSError because the directory is then no longer empty.
            pass

    @contextlib.contextmanager
    def cached_compile(self, code, cdata: coredata.CoreData, *, extra_args=None, mode: str = 'link', temp_dir=None):
        assert(isinstance(cdata, coredata.CoreData))

        # Calculate the key
        textra_args = tuple(extra_args) if extra_args is not None else None
        key = (tuple(self.exelist), self.version, code, textra_args, mode)

        # Check if not cached
        if key not in cdata.compiler_check_cache:
            with self.compile(code, extra_args=extra_args, mode=mode, want_output=False, temp_dir=temp_dir) as p:
                # Remove all attributes except the following
                # This way the object can be serialized
                tokeep = ['args', 'commands', 'input_name', 'output_name',
                          'pid', 'returncode', 'stdo', 'stde', 'text_mode']
                todel = [x for x in vars(p).keys() if x not in tokeep]
                for i in todel:
                    delattr(p, i)
                p.cached = False
                cdata.compiler_check_cache[key] = p
                yield p
                return

        # Return cached
        p = cdata.compiler_check_cache[key]
        p.cached = True
        mlog.debug('Using cached compile:')
        mlog.debug('Cached command line: ', ' '.join(p.commands), '\n')
        mlog.debug('Code:\n', code)
        mlog.debug('Cached compiler stdout:\n', p.stdo)
        mlog.debug('Cached compiler stderr:\n', p.stde)
        yield p

    def get_colorout_args(self, colortype):
        return []

    # Some compilers (msvc) write debug info to a separate file.
    # These args specify where it should be written.
    def get_compile_debugfile_args(self, rel_obj, **kwargs):
        return []

    def get_link_debugfile_name(self, targetfile: str) -> str:
        return self.linker.get_debugfile_name(targetfile)

    def get_link_debugfile_args(self, targetfile: str) -> T.List[str]:
        return self.linker.get_debugfile_args(targetfile)

    def get_std_shared_lib_link_args(self) -> T.List[str]:
        return self.linker.get_std_shared_lib_args()

    def get_std_shared_module_link_args(self, options: 'OptionDictType') -> T.List[str]:
        return self.linker.get_std_shared_module_args(options)

    def get_link_whole_for(self, args: T.List[str]) -> T.List[str]:
        return self.linker.get_link_whole_for(args)

    def get_allow_undefined_link_args(self) -> T.List[str]:
        return self.linker.get_allow_undefined_args()

    def no_undefined_link_args(self) -> T.List[str]:
        return self.linker.no_undefined_args()

    # Compiler arguments needed to enable the given instruction set.
    # May be [] meaning nothing needed or None meaning the given set
    # is not supported.
    def get_instruction_set_args(self, instruction_set):
        return None

    def build_rpath_args(self, env: 'Environment', build_dir: str, from_dir: str,
                         rpath_paths: str, build_rpath: str,
                         install_rpath: str) -> T.Tuple[T.List[str], T.Set[bytes]]:
        return self.linker.build_rpath_args(
            env, build_dir, from_dir, rpath_paths, build_rpath, install_rpath)

    def thread_flags(self, env):
        return []

    def openmp_flags(self):
        raise EnvironmentException('Language %s does not support OpenMP flags.' % self.get_display_language())

    def openmp_link_flags(self):
        return self.openmp_flags()

    def language_stdlib_only_link_flags(self):
        return []

    def gnu_symbol_visibility_args(self, vistype):
        return []

    def get_gui_app_args(self, value):
        return []

    def has_func_attribute(self, name, env):
        raise EnvironmentException(
            'Language {} does not support function attributes.'.format(self.get_display_language()))

    def get_pic_args(self):
        m = 'Language {} does not support position-independent code'
        raise EnvironmentException(m.format(self.get_display_language()))

    def get_pie_args(self):
        m = 'Language {} does not support position-independent executable'
        raise EnvironmentException(m.format(self.get_display_language()))

    def get_pie_link_args(self) -> T.List[str]:
        return self.linker.get_pie_args()

    def get_argument_syntax(self):
        """Returns the argument family type.

        Compilers fall into families if they try to emulate the command line
        interface of another compiler. For example, clang is in the GCC family
        since it accepts most of the same arguments as GCC. ICL (ICC on
        windows) is in the MSVC family since it accepts most of the same
        arguments as MSVC.
        """
        return 'other'

    def get_profile_generate_args(self):
        raise EnvironmentException(
            '%s does not support get_profile_generate_args ' % self.get_id())

    def get_profile_use_args(self):
        raise EnvironmentException(
            '%s does not support get_profile_use_args ' % self.get_id())

    def get_undefined_link_args(self) -> T.List[str]:
        return self.linker.get_undefined_link_args()

    def remove_linkerlike_args(self, args):
        rm_exact = ('-headerpad_max_install_names',)
        rm_prefixes = ('-Wl,', '-L',)
        rm_next = ('-L', '-framework',)
        ret = []
        iargs = iter(args)
        for arg in iargs:
            # Remove this argument
            if arg in rm_exact:
                continue
            # If the argument starts with this, but is not *exactly* this
            # f.ex., '-L' should match ['-Lfoo'] but not ['-L', 'foo']
            if arg.startswith(rm_prefixes) and arg not in rm_prefixes:
                continue
            # Ignore this argument and the one after it
            if arg in rm_next:
                next(iargs)
                continue
            ret.append(arg)
        return ret

    def get_lto_compile_args(self) -> T.List[str]:
        return []

    def get_lto_link_args(self) -> T.List[str]:
        return self.linker.get_lto_args()

    def sanitizer_compile_args(self, value: str) -> T.List[str]:
        return []

    def sanitizer_link_args(self, value: str) -> T.List[str]:
        return self.linker.sanitizer_args(value)

    def get_asneeded_args(self) -> T.List[str]:
        return self.linker.get_asneeded_args()

    def headerpad_args(self) -> T.List[str]:
        return self.linker.headerpad_args()

    def bitcode_args(self) -> T.List[str]:
        return self.linker.bitcode_args()

    def get_buildtype_linker_args(self, buildtype: str) -> T.List[str]:
        return self.linker.get_buildtype_args(buildtype)

    def get_soname_args(self, env: 'Environment', prefix: str, shlib_name: str,
                        suffix: str, soversion: str,
                        darwin_versions: T.Tuple[str, str],
                        is_shared_module: bool) -> T.List[str]:
        return self.linker.get_soname_args(
            env, prefix, shlib_name, suffix, soversion,
            darwin_versions, is_shared_module)

    def get_target_link_args(self, target):
        return target.link_args

    def get_dependency_compile_args(self, dep):
        return dep.get_compile_args()

    def get_dependency_link_args(self, dep):
        return dep.get_link_args()

    @classmethod
    def use_linker_args(cls, linker: str) -> T.List[str]:
        """Get a list of arguments to pass to the compiler to set the linker.
        """
        return []

    def get_coverage_link_args(self) -> T.List[str]:
        return self.linker.get_coverage_args()

    def get_disable_assert_args(self) -> T.List[str]:
        return []


def get_largefile_args(compiler):
    '''
    Enable transparent large-file-support for 32-bit UNIX systems
    '''
    if not (compiler.get_argument_syntax() == 'msvc' or compiler.info.is_darwin()):
        # Enable large-file support unconditionally on all platforms other
        # than macOS and MSVC. macOS is now 64-bit-only so it doesn't
        # need anything special, and MSVC doesn't have automatic LFS.
        # You must use the 64-bit counterparts explicitly.
        # glibc, musl, and uclibc, and all BSD libcs support this. On Android,
        # support for transparent LFS is available depending on the version of
        # Bionic: https://github.com/android/platform_bionic#32-bit-abi-bugs
        # https://code.google.com/p/android/issues/detail?id=64613
        #
        # If this breaks your code, fix it! It's been 20+ years!
        return ['-D_FILE_OFFSET_BITS=64']
        # We don't enable -D_LARGEFILE64_SOURCE since that enables
        # transitionary features and must be enabled by programs that use
        # those features explicitly.
    return []


def get_args_from_envvars(lang: Language,
                          for_machine: MachineChoice,
                          is_cross: bool,
                          use_linker_args: bool) -> T.Tuple[T.List[str], T.List[str]]:
    """
    Returns a tuple of (compile_flags, link_flags) for the specified language
    from the inherited environment
    """
    if lang not in cflags_mapping:
        return [], []

    compile_flags = []  # type: T.List[str]
    link_flags = []     # type: T.List[str]

    env_compile_flags = get_env_var(for_machine, is_cross, cflags_mapping[lang])
    if env_compile_flags is not None:
        compile_flags += split_args(env_compile_flags)

    # Link flags (same for all languages)
    if lang in languages_using_ldflags:
        link_flags += LinkerEnvVarsMixin.get_args_from_envvars(for_machine, is_cross)
    if use_linker_args:
        # When the compiler is used as a wrapper around the linker (such as
        # with GCC and Clang), the compile flags can be needed while linking
        # too. This is also what Autotools does. However, we don't want to do
        # this when the linker is stand-alone such as with MSVC C/C++, etc.
        link_flags = compile_flags + link_flags

    # Pre-processor flags for certain languages
    if lang in languages_using_cppflags:
        env_preproc_flags = get_env_var(for_machine, is_cross, 'CPPFLAGS')
        if env_preproc_flags is not None:
            compile_flags += split_args(env_preproc_flags)

    return compile_flags, link_flags


def get_global_options(lang: Language,
                       comp: T.Type[Compiler],
                       for_machine: MachineChoice,
                       is_cross: bool,
                       properties: Properties) -> T.Dict[str, coredata.UserOption]:
    """Retreive options that apply to all compilers for a given language."""
    description = 'Extra arguments passed to the {}'.format(lang)
    opts = {
        'args': coredata.UserArrayOption(
            description + ' compiler',
            [], split_args=True, user_input=True, allow_dups=True),
        'link_args': coredata.UserArrayOption(
            description + ' linker',
            [], split_args=True, user_input=True, allow_dups=True),
    }

    # Get from env vars.
    compile_args, link_args = get_args_from_envvars(
        lang,
        for_machine,
        is_cross,
        comp.INVOKES_LINKER)

    for k, o in opts.items():
        user_k = lang.get_lower_case_name() + '_' + k
        if user_k in properties:
            # Get from configuration files.
            o.set_value(properties[user_k])
        elif k == 'args':
            o.set_value(compile_args)
        elif k == 'link_args':
            o.set_value(link_args)

    return opts<|MERGE_RESOLUTION|>--- conflicted
+++ resolved
@@ -49,15 +49,9 @@
 # Mapping of language to suffixes of files that should always be in that language
 # This means we can't include .h headers here since they could be C, C++, ObjC, etc.
 lang_suffixes = {
-<<<<<<< HEAD
     Language.C: ('c',),
-    Language.CPP: ('cpp', 'cc', 'cxx', 'c++', 'hh', 'hpp', 'ipp', 'hxx'),
+    Language.CPP: ('cpp', 'cc', 'cxx', 'c++', 'hh', 'hpp', 'ipp', 'hxx', 'ino'),
     Language.CUDA: ('cu',),
-=======
-    'c': ('c',),
-    'cpp': ('cpp', 'cc', 'cxx', 'c++', 'hh', 'hpp', 'ipp', 'hxx', 'ino'),
-    'cuda': ('cu',),
->>>>>>> 70edf82c
     # f90, f95, f03, f08 are for free-form fortran ('f90' recommended)
     # f, for, ftn, fpp are for fixed-form fortran ('f' or 'for' recommended)
     Language.FORTRAN: ('f90', 'f95', 'f03', 'f08', 'f', 'for', 'ftn', 'fpp'),
@@ -423,245 +417,7 @@
         self.stderr = stderr
 
 
-<<<<<<< HEAD
-    def __len__(self) -> int:
-        return len(self.__container)
-
-    def insert(self, index: int, value: str) -> None:
-        self.__container.insert(index, value)
-        self.__seen_args.add(value)
-
-    def copy(self) -> 'CompilerArgs':
-        return CompilerArgs(self.compiler, self.__container.copy())
-
-    @classmethod
-    @lru_cache(maxsize=None)
-    def _can_dedup(cls, arg):
-        '''
-        Returns whether the argument can be safely de-duped. This is dependent
-        on three things:
-
-        a) Whether an argument can be 'overridden' by a later argument.  For
-           example, -DFOO defines FOO and -UFOO undefines FOO. In this case, we
-           can safely remove the previous occurrence and add a new one. The same
-           is true for include paths and library paths with -I and -L. For
-           these we return `2`. See `dedup2_prefixes` and `dedup2_args`.
-        b) Arguments that once specified cannot be undone, such as `-c` or
-           `-pipe`. New instances of these can be completely skipped. For these
-           we return `1`. See `dedup1_prefixes` and `dedup1_args`.
-        c) Whether it matters where or how many times on the command-line
-           a particular argument is present. This can matter for symbol
-           resolution in static or shared libraries, so we cannot de-dup or
-           reorder them. For these we return `0`. This is the default.
-
-        In addition to these, we handle library arguments specially.
-        With GNU ld, we surround library arguments with -Wl,--start/end-group
-        to recursively search for symbols in the libraries. This is not needed
-        with other linkers.
-        '''
-        # A standalone argument must never be deduplicated because it is
-        # defined by what comes _after_ it. Thus dedupping this:
-        # -D FOO -D BAR
-        # would yield either
-        # -D FOO BAR
-        # or
-        # FOO -D BAR
-        # both of which are invalid.
-        if arg in cls.dedup2_prefixes:
-            return 0
-        if arg.startswith('-L='):
-            # DMD and LDC proxy all linker arguments using -L=; in conjunction
-            # with ld64 on macOS this can lead to command line arguments such
-            # as: `-L=-compatibility_version -L=0 -L=current_version -L=0`.
-            # These cannot be combined, ld64 insists they must be passed with
-            # spaces and quoting does not work. if we deduplicate these then
-            # one of the -L=0 arguments will be removed and the version
-            # argument will consume the next argument instead.
-            return 0
-        if arg in cls.dedup2_args or \
-           arg.startswith(cls.dedup2_prefixes) or \
-           arg.endswith(cls.dedup2_suffixes):
-            return 2
-        if arg in cls.dedup1_args or \
-           arg.startswith(cls.dedup1_prefixes) or \
-           arg.endswith(cls.dedup1_suffixes) or \
-           re.search(cls.dedup1_regex, arg):
-            return 1
-        return 0
-
-    @classmethod
-    @lru_cache(maxsize=None)
-    def _should_prepend(cls, arg):
-        if arg.startswith(cls.prepend_prefixes):
-            return True
-        return False
-
-    def need_to_split_linker_args(self):
-        return isinstance(self.compiler, Compiler) and self.compiler.get_language() == Language.D
-
-    def to_native(self, copy: bool = False) -> T.List[str]:
-        # Check if we need to add --start/end-group for circular dependencies
-        # between static libraries, and for recursively searching for symbols
-        # needed by static libraries that are provided by object files or
-        # shared libraries.
-        if copy:
-            new = self.copy()
-        else:
-            new = self
-        # To proxy these arguments with D you need to split the
-        # arguments, thus you get `-L=-soname -L=lib.so` we don't
-        # want to put the lib in a link -roup
-        split_linker_args = self.need_to_split_linker_args()
-        # This covers all ld.bfd, ld.gold, ld.gold, and xild on Linux, which
-        # all act like (or are) gnu ld
-        # TODO: this could probably be added to the DynamicLinker instead
-        if (isinstance(self.compiler, Compiler) and
-                self.compiler.linker is not None and
-                isinstance(self.compiler.linker, (GnuLikeDynamicLinkerMixin, SolarisDynamicLinker))):
-            group_start = -1
-            group_end = -1
-            is_soname = False
-            for i, each in enumerate(new):
-                if is_soname:
-                    is_soname = False
-                    continue
-                elif split_linker_args and '-soname' in each:
-                    is_soname = True
-                    continue
-                if not each.startswith(('-Wl,-l', '-l')) and not each.endswith('.a') and \
-                   not soregex.match(each):
-                    continue
-                group_end = i
-                if group_start < 0:
-                    # First occurrence of a library
-                    group_start = i
-            if group_start >= 0:
-                # Last occurrence of a library
-                new.insert(group_end + 1, '-Wl,--end-group')
-                new.insert(group_start, '-Wl,--start-group')
-        # Remove system/default include paths added with -isystem
-        if hasattr(self.compiler, 'get_default_include_dirs'):
-            default_dirs = self.compiler.get_default_include_dirs()
-            bad_idx_list = []  # type: T.List[int]
-            for i, each in enumerate(new):
-                # Remove the -isystem and the path if the path is a default path
-                if (each == '-isystem' and
-                        i < (len(new) - 1) and
-                        new[i + 1] in default_dirs):
-                    bad_idx_list += [i, i + 1]
-                elif each.startswith('-isystem=') and each[9:] in default_dirs:
-                    bad_idx_list += [i]
-                elif each.startswith('-isystem') and each[8:] in default_dirs:
-                    bad_idx_list += [i]
-            for i in reversed(bad_idx_list):
-                new.pop(i)
-        return self.compiler.unix_args_to_native(new.__container)
-
-    def append_direct(self, arg: str) -> None:
-        '''
-        Append the specified argument without any reordering or de-dup except
-        for absolute paths to libraries, etc, which can always be de-duped
-        safely.
-        '''
-        if os.path.isabs(arg):
-            self.append(arg)
-        else:
-            self.__container.append(arg)
-            self.__seen_args.add(arg)
-
-    def extend_direct(self, iterable: T.Iterable[str]) -> None:
-        '''
-        Extend using the elements in the specified iterable without any
-        reordering or de-dup except for absolute paths where the order of
-        include search directories is not relevant
-        '''
-        for elem in iterable:
-            self.append_direct(elem)
-
-    def extend_preserving_lflags(self, iterable: T.Iterable[str]) -> None:
-        normal_flags = []
-        lflags = []
-        for i in iterable:
-            if i not in self.always_dedup_args and (i.startswith('-l') or i.startswith('-L')):
-                lflags.append(i)
-            else:
-                normal_flags.append(i)
-        self.extend(normal_flags)
-        self.extend_direct(lflags)
-
-    def __add__(self, args: T.Iterable[str]) -> 'CompilerArgs':
-        new = self.copy()
-        new += args
-        return new
-
-    def __iadd__(self, args: T.Iterable[str]) -> 'CompilerArgs':
-        '''
-        Add two CompilerArgs while taking into account overriding of arguments
-        and while preserving the order of arguments as much as possible
-        '''
-        this_round_added = set() # a dict that contains a value, when the value was added this round
-        pre = []   # type: T.List[str]
-        post = []  # type: T.List[str]
-        if not isinstance(args, collections.abc.Iterable):
-            raise TypeError('can only concatenate Iterable[str] (not "{}") to CompilerArgs'.format(args))
-        for arg in args:
-            # If the argument can be de-duped, do it either by removing the
-            # previous occurrence of it and adding a new one, or not adding the
-            # new occurrence.
-            dedup = self._can_dedup(arg)
-            if dedup == 1:
-                # Argument already exists and adding a new instance is useless
-                if arg in self.__seen_args or arg in pre or arg in post:
-                    continue
-            should_prepend = self._should_prepend(arg)
-            if dedup == 2:
-                # Remove all previous occurrences of the arg and add it anew
-                if arg in self.__seen_args and arg not in this_round_added: #if __seen_args contains arg as well as this_round_added, then its not yet part in self.
-                    self.remove(arg)
-                if should_prepend:
-                    if arg in pre:
-                        pre.remove(arg)
-                else:
-                    if arg in post:
-                        post.remove(arg)
-            if should_prepend:
-                pre.append(arg)
-            else:
-                post.append(arg)
-            self.__seen_args.add(arg)
-            this_round_added.add(arg)
-        # Insert at the beginning
-        self[:0] = pre
-        # Append to the end
-        self.__container += post
-        return self
-
-    def __radd__(self, args: T.Iterable[str]):
-        new = CompilerArgs(self.compiler, args)
-        new += self
-        return new
-
-    def __eq__(self, other: T.Any) -> T.Union[bool, type(NotImplemented)]:
-        # Only allow equality checks against other CompilerArgs and lists instances
-        if isinstance(other, CompilerArgs):
-            return self.compiler == other.compiler and self.__container == other.__container
-        elif isinstance(other, list):
-            return self.__container == other
-        return NotImplemented
-
-    def append(self, arg: str) -> None:
-        self.__iadd__([arg])
-
-    def extend(self, args: T.Iterable[str]) -> None:
-        self.__iadd__(args)
-
-    def __repr__(self) -> str:
-        return 'CompilerArgs({!r}, {!r})'.format(self.compiler, self.__container)
-
-class Compiler:
-=======
 class Compiler(metaclass=abc.ABCMeta):
->>>>>>> 70edf82c
     # Libraries to ignore in find_library() since they are provided by the
     # compiler or the C library. Currently only used for MSVC.
     ignore_libs = ()
