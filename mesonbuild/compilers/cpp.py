--- conflicted
+++ resolved
@@ -152,11 +152,8 @@
             'gnu++20': 'gnu++2a',
             'c++23': 'c++2b',
             'gnu++23': 'gnu++2b',
-<<<<<<< HEAD
-=======
             'c++26': 'c++2c',
             'gnu++26': 'gnu++2c',
->>>>>>> 7d28ff29
         }
 
         # Currently, remapping is only supported for Clang, Elbrus and GCC
@@ -223,10 +220,7 @@
 class ClangCPPCompiler(_StdCPPLibMixin, ClangCompiler, CPPCompiler):
 
     _CPP23_VERSION = '>=12.0.0'
-<<<<<<< HEAD
-=======
     _CPP26_VERSION = '>=17.0.0'
->>>>>>> 7d28ff29
 
     def __init__(self, ccache: T.List[str], exelist: T.List[str], version: str, for_machine: MachineChoice, is_cross: bool,
                  info: 'MachineInfo',
@@ -246,25 +240,6 @@
     def get_options(self) -> 'MutableKeyedOptionDictType':
         opts = CPPCompiler.get_options(self)
         key = OptionKey('key', machine=self.for_machine, lang=self.language)
-<<<<<<< HEAD
-        opts.update({
-            key.evolve('eh'): coredata.UserComboOption(
-                'C++ exception handling type.',
-                ['none', 'default', 'a', 's', 'sc'],
-                'default',
-            ),
-            key.evolve('rtti'): coredata.UserBooleanOption('Enable RTTI', True),
-        })
-        cppstd_choices = [
-            'none', 'c++98', 'c++03', 'c++11', 'c++14', 'c++17', 'c++1z',
-            'c++2a', 'c++20', 'gnu++11', 'gnu++14', 'gnu++17', 'gnu++1z',
-            'gnu++2a', 'gnu++20',
-        ]
-        if version_compare(self.version, self._CPP23_VERSION):
-            cppstd_choices.append('c++23')
-            cppstd_choices.append('gnu++23')
-        opts[key.evolve('std')].choices = cppstd_choices
-=======
         self.update_options(
             opts,
             self.create_option(coredata.UserComboOption,
@@ -291,7 +266,6 @@
         std_opt = opts[key.evolve('std')]
         assert isinstance(std_opt, coredata.UserStdOption), 'for mypy'
         std_opt.set_versions(cppstd_choices, gnu=True)
->>>>>>> 7d28ff29
         if self.info.is_windows() or self.info.is_cygwin():
             self.update_options(
                 opts,
@@ -364,12 +338,9 @@
 class AppleClangCPPCompiler(ClangCPPCompiler):
 
     _CPP23_VERSION = '>=13.0.0'
-<<<<<<< HEAD
-=======
     # TODO: We don't know which XCode version will include LLVM 17 yet, so
     # use something absurd.
     _CPP26_VERSION = '>=99.0.0'
->>>>>>> 7d28ff29
 
 
 class EmscriptenCPPCompiler(EmscriptenMixin, ClangCPPCompiler):
