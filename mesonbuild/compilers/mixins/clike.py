--- conflicted
+++ resolved
@@ -1060,11 +1060,7 @@
             ver = x.rsplit('.so.', maxsplit=1)[1]
             return tuple(int(i) for i in ver.split('.'))
 
-<<<<<<< HEAD
-        filtered = []  # type: T.List[str]
-=======
         filtered: T.List[str] = []
->>>>>>> 7d28ff29
         for lib in libs:
             # Validate file as a shared library of type libfoo.so.X.Y
             ret = lib.rsplit('.so.', maxsplit=1)
