# SPDX-License-Identifier: Apache-2.0
# Copyright 2013-2019 The Meson development team

# This file contains the detection logic for miscellaneous external dependencies.
from __future__ import annotations

import functools
import re
import typing as T

from .. import mesonlib
from .. import mlog
from .base import DependencyException, DependencyMethods
from .base import BuiltinDependency, SystemDependency
from .cmake import CMakeDependency, CMakeDependencyFactory
from .configtool import ConfigToolDependency
from .detect import packages
from .factory import DependencyFactory, factory_methods
from .pkgconfig import PkgConfigDependency

if T.TYPE_CHECKING:
    from ..environment import Environment
    from .factory import DependencyGenerator


@factory_methods({DependencyMethods.PKGCONFIG, DependencyMethods.CMAKE})
def netcdf_factory(env: 'Environment',
                   for_machine: 'mesonlib.MachineChoice',
                   kwargs: T.Dict[str, T.Any],
                   methods: T.List[DependencyMethods]) -> T.List['DependencyGenerator']:
    language = kwargs.get('language', 'c')
    if language not in ('c', 'cpp', 'fortran'):
        raise DependencyException(f'Language {language} is not supported with NetCDF.')

    candidates: T.List['DependencyGenerator'] = []

    if DependencyMethods.PKGCONFIG in methods:
        if language == 'fortran':
            pkg = 'netcdf-fortran'
        else:
            pkg = 'netcdf'

        candidates.append(functools.partial(PkgConfigDependency, pkg, env, kwargs, language=language))

    if DependencyMethods.CMAKE in methods:
        candidates.append(functools.partial(CMakeDependency, 'NetCDF', env, kwargs, language=language))

    return candidates

packages['netcdf'] = netcdf_factory


class DlBuiltinDependency(BuiltinDependency):
    def __init__(self, name: str, env: 'Environment', kwargs: T.Dict[str, T.Any]):
        super().__init__(name, env, kwargs)
        self.feature_since = ('0.62.0', "consider checking for `dlopen` with and without `find_library('dl')`")

        if self.clib_compiler.has_function('dlopen', '#include <dlfcn.h>', env)[0]:
            self.is_found = True


class DlSystemDependency(SystemDependency):
    def __init__(self, name: str, env: 'Environment', kwargs: T.Dict[str, T.Any]):
        super().__init__(name, env, kwargs)
        self.feature_since = ('0.62.0', "consider checking for `dlopen` with and without `find_library('dl')`")

        h = self.clib_compiler.has_header('dlfcn.h', '', env)
        self.link_args = self.clib_compiler.find_library('dl', env, [], self.libtype)

        if h[0] and self.link_args:
            self.is_found = True


class OpenMPDependency(SystemDependency):
    # Map date of specification release (which is the macro value) to a version.
    VERSIONS = {
        '202111': '5.2',
        '202011': '5.1',
        '201811': '5.0',
        '201611': '5.0-revision1',  # This is supported by ICC 19.x
        '201511': '4.5',
        '201307': '4.0',
        '201107': '3.1',
        '200805': '3.0',
        '200505': '2.5',
        '200203': '2.0',
        '199810': '1.0',
    }

    def __init__(self, environment: 'Environment', kwargs: T.Dict[str, T.Any]) -> None:
        language = kwargs.get('language')
        super().__init__('openmp', environment, kwargs, language=language)
        self.is_found = False
        if self.clib_compiler.get_id() == 'nagfor':
            # No macro defined for OpenMP, but OpenMP 3.1 is supported.
            self.version = '3.1'
            self.is_found = True
            self.compile_args = self.link_args = self.clib_compiler.openmp_flags()
            return
        if self.clib_compiler.get_id() == 'pgi':
            # through at least PGI 19.4, there is no macro defined for OpenMP, but OpenMP 3.1 is supported.
            self.version = '3.1'
            self.is_found = True
            self.compile_args = self.link_args = self.clib_compiler.openmp_flags()
            return

        try:
            openmp_date = self.clib_compiler.get_define(
                '_OPENMP', '', self.env, self.clib_compiler.openmp_flags(), [self], disable_cache=True)[0]
        except mesonlib.EnvironmentException as e:
            mlog.debug('OpenMP support not available in the compiler')
            mlog.debug(e)
            openmp_date = None

        if openmp_date:
            try:
                self.version = self.VERSIONS[openmp_date]
            except KeyError:
                mlog.debug(f'Could not find an OpenMP version matching {openmp_date}')
                if openmp_date == '_OPENMP':
                    mlog.debug('This can be caused by flags such as gcc\'s `-fdirectives-only`, which affect preprocessor behavior.')
                return

            if self.clib_compiler.get_id() == 'clang-cl':
                # this is necessary for clang-cl, see https://github.com/mesonbuild/meson/issues/5298
                clangcl_openmp_link_args = self.clib_compiler.find_library("libomp", self.env, [])
                if not clangcl_openmp_link_args:
                    mlog.log(mlog.yellow('WARNING:'), 'OpenMP found but libomp for clang-cl missing.')
                    return
                self.link_args.extend(clangcl_openmp_link_args)

            # Flang has omp_lib.h
            header_names = ('omp.h', 'omp_lib.h')
            for name in header_names:
                if self.clib_compiler.has_header(name, '', self.env, dependencies=[self], disable_cache=True)[0]:
                    self.is_found = True
                    self.compile_args.extend(self.clib_compiler.openmp_flags())
                    self.link_args.extend(self.clib_compiler.openmp_link_flags())
                    break
            if not self.is_found:
                mlog.log(mlog.yellow('WARNING:'), 'OpenMP found but omp.h missing.')

packages['openmp'] = OpenMPDependency


class ThreadDependency(SystemDependency):
    def __init__(self, name: str, environment: 'Environment', kwargs: T.Dict[str, T.Any]) -> None:
        super().__init__(name, environment, kwargs)
        self.is_found = True
        # Happens if you are using a language with threads
        # concept without C, such as plain Cuda.
        if not self.clib_compiler:
            self.compile_args = []
            self.link_args = []
        else:
            self.compile_args = self.clib_compiler.thread_flags(environment)
            self.link_args = self.clib_compiler.thread_link_flags(environment)


class BlocksDependency(SystemDependency):
    def __init__(self, environment: 'Environment', kwargs: T.Dict[str, T.Any]) -> None:
        super().__init__('blocks', environment, kwargs)
        self.name = 'blocks'
        self.is_found = False

        if self.env.machines[self.for_machine].is_darwin():
            self.compile_args = []
            self.link_args = []
        else:
            self.compile_args = ['-fblocks']
            self.link_args = ['-lBlocksRuntime']

            if not self.clib_compiler.has_header('Block.h', '', environment, disable_cache=True) or \
               not self.clib_compiler.find_library('BlocksRuntime', environment, []):
                mlog.log(mlog.red('ERROR:'), 'BlocksRuntime not found.')
                return

        source = '''
            int main(int argc, char **argv)
            {
                int (^callback)(void) = ^ int (void) { return 0; };
                return callback();
            }'''

        with self.clib_compiler.compile(source, extra_args=self.compile_args + self.link_args) as p:
            if p.returncode != 0:
                mlog.log(mlog.red('ERROR:'), 'Compiler does not support blocks extension.')
                return

            self.is_found = True

packages['blocks'] = BlocksDependency


class PcapDependencyConfigTool(ConfigToolDependency):

    tools = ['pcap-config']
    tool_name = 'pcap-config'

    # version 1.10.2 added error checking for invalid arguments
    # version 1.10.3 will hopefully add actual support for --version
    skip_version = '--help'

    def __init__(self, name: str, environment: 'Environment', kwargs: T.Dict[str, T.Any]):
        super().__init__(name, environment, kwargs)
        if not self.is_found:
            return
        self.compile_args = self.get_config_value(['--cflags'], 'compile_args')
        self.link_args = self.get_config_value(['--libs'], 'link_args')
        if self.version is None:
            # older pcap-config versions don't support this
            self.version = self.get_pcap_lib_version()

    def get_pcap_lib_version(self) -> T.Optional[str]:
        # Since we seem to need to run a program to discover the pcap version,
        # we can't do that when cross-compiling
        # FIXME: this should be handled if we have an exe_wrapper
        if not self.env.machines.matches_build_machine(self.for_machine):
            return None

        v = self.clib_compiler.get_return_value('pcap_lib_version', 'string',
                                                '#include <pcap.h>', self.env, [], [self])
        v = re.sub(r'libpcap version ', '', str(v))
        v = re.sub(r' -- Apple version.*$', '', v)
        return v


class CupsDependencyConfigTool(ConfigToolDependency):

    tools = ['cups-config']
    tool_name = 'cups-config'

    def __init__(self, name: str, environment: 'Environment', kwargs: T.Dict[str, T.Any]):
        super().__init__(name, environment, kwargs)
        if not self.is_found:
            return
        self.compile_args = self.get_config_value(['--cflags'], 'compile_args')
        self.link_args = self.get_config_value(['--ldflags', '--libs'], 'link_args')


class LibWmfDependencyConfigTool(ConfigToolDependency):

    tools = ['libwmf-config']
    tool_name = 'libwmf-config'

    def __init__(self, name: str, environment: 'Environment', kwargs: T.Dict[str, T.Any]):
        super().__init__(name, environment, kwargs)
        if not self.is_found:
            return
        self.compile_args = self.get_config_value(['--cflags'], 'compile_args')
        self.link_args = self.get_config_value(['--libs'], 'link_args')


class LibGCryptDependencyConfigTool(ConfigToolDependency):

    tools = ['libgcrypt-config']
    tool_name = 'libgcrypt-config'

    def __init__(self, name: str, environment: 'Environment', kwargs: T.Dict[str, T.Any]):
        super().__init__(name, environment, kwargs)
        if not self.is_found:
            return
        self.compile_args = self.get_config_value(['--cflags'], 'compile_args')
        self.link_args = self.get_config_value(['--libs'], 'link_args')
        self.version = self.get_config_value(['--version'], 'version')[0]


class GpgmeDependencyConfigTool(ConfigToolDependency):

    tools = ['gpgme-config']
    tool_name = 'gpg-config'

    def __init__(self, name: str, environment: 'Environment', kwargs: T.Dict[str, T.Any]):
        super().__init__(name, environment, kwargs)
        if not self.is_found:
            return
        self.compile_args = self.get_config_value(['--cflags'], 'compile_args')
        self.link_args = self.get_config_value(['--libs'], 'link_args')
        self.version = self.get_config_value(['--version'], 'version')[0]


class ShadercDependency(SystemDependency):

    def __init__(self, environment: 'Environment', kwargs: T.Dict[str, T.Any]):
        super().__init__('shaderc', environment, kwargs)

        static_lib = 'shaderc_combined'
        shared_lib = 'shaderc_shared'

        libs = [shared_lib, static_lib]
        if self.static:
            libs.reverse()

        cc = self.get_compiler()

        for lib in libs:
            self.link_args = cc.find_library(lib, environment, [])
            if self.link_args is not None:
                self.is_found = True

                if self.static and lib != static_lib:
                    mlog.warning(f'Static library {static_lib!r} not found for dependency '
                                 f'{self.name!r}, may not be statically linked')

                break


class CursesConfigToolDependency(ConfigToolDependency):

    """Use the curses config tools."""

    tool = 'curses-config'
    # ncurses5.4-config is for macOS Catalina
    tools = ['ncursesw6-config', 'ncursesw5-config', 'ncurses6-config', 'ncurses5-config', 'ncurses5.4-config']

    def __init__(self, name: str, env: 'Environment', kwargs: T.Dict[str, T.Any], language: T.Optional[str] = None):
        super().__init__(name, env, kwargs, language)
        if not self.is_found:
            return
        self.compile_args = self.get_config_value(['--cflags'], 'compile_args')
        self.link_args = self.get_config_value(['--libs'], 'link_args')


class CursesSystemDependency(SystemDependency):

    """Curses dependency the hard way.

    This replaces hand rolled find_library() and has_header() calls. We
    provide this for portability reasons, there are a large number of curses
    implementations, and the differences between them can be very annoying.
    """

    def __init__(self, name: str, env: 'Environment', kwargs: T.Dict[str, T.Any]):
        super().__init__(name, env, kwargs)

        candidates = [
            ('pdcurses', ['pdcurses/curses.h']),
            ('ncursesw',  ['ncursesw/ncurses.h', 'ncurses.h']),
            ('ncurses',  ['ncurses/ncurses.h', 'ncurses/curses.h', 'ncurses.h']),
            ('curses',  ['curses.h']),
        ]

        # Not sure how else to elegantly break out of both loops
        for lib, headers in candidates:
            l = self.clib_compiler.find_library(lib, env, [])
            if l:
                for header in headers:
                    h = self.clib_compiler.has_header(header, '', env)
                    if h[0]:
                        self.is_found = True
                        self.link_args = l
                        # Not sure how to find version for non-ncurses curses
                        # implementations. The one in illumos/OpenIndiana
                        # doesn't seem to have a version defined in the header.
                        if lib.startswith('ncurses'):
                            v, _ = self.clib_compiler.get_define('NCURSES_VERSION', f'#include <{header}>', env, [], [self])
                            self.version = v.strip('"')
                        if lib.startswith('pdcurses'):
                            v_major, _ = self.clib_compiler.get_define('PDC_VER_MAJOR', f'#include <{header}>', env, [], [self])
                            v_minor, _ = self.clib_compiler.get_define('PDC_VER_MINOR', f'#include <{header}>', env, [], [self])
                            self.version = f'{v_major}.{v_minor}'

                        # Check the version if possible, emit a warning if we can't
                        req = kwargs.get('version')
                        if req:
                            if self.version:
                                self.is_found = mesonlib.version_compare(self.version, req)
                            else:
                                mlog.warning('Cannot determine version of curses to compare against.')

                        if self.is_found:
                            mlog.debug('Curses library:', l)
                            mlog.debug('Curses header:', header)
                            break
            if self.is_found:
                break


class IconvBuiltinDependency(BuiltinDependency):
    def __init__(self, name: str, env: 'Environment', kwargs: T.Dict[str, T.Any]):
        super().__init__(name, env, kwargs)
        self.feature_since = ('0.60.0', "consider checking for `iconv_open` with and without `find_library('iconv')`")
        code = '''#include <iconv.h>\n\nint main() {\n    iconv_open("","");\n}''' # [ignore encoding] this is C, not python, Mr. Lint

        if self.clib_compiler.links(code, env)[0]:
            self.is_found = True


class IconvSystemDependency(SystemDependency):
    def __init__(self, name: str, env: 'Environment', kwargs: T.Dict[str, T.Any]):
        super().__init__(name, env, kwargs)
        self.feature_since = ('0.60.0', "consider checking for `iconv_open` with and without find_library('iconv')")

        h = self.clib_compiler.has_header('iconv.h', '', env)
        self.link_args = self.clib_compiler.find_library('iconv', env, [], self.libtype)

        if h[0] and self.link_args:
            self.is_found = True


class IntlBuiltinDependency(BuiltinDependency):
    def __init__(self, name: str, env: 'Environment', kwargs: T.Dict[str, T.Any]):
        super().__init__(name, env, kwargs)
        self.feature_since = ('0.59.0', "consider checking for `ngettext` with and without `find_library('intl')`")
        code = '''#include <libintl.h>\n\nint main() {\n    gettext("Hello world");\n}'''

        if self.clib_compiler.links(code, env)[0]:
            self.is_found = True


class IntlSystemDependency(SystemDependency):
    def __init__(self, name: str, env: 'Environment', kwargs: T.Dict[str, T.Any]):
        super().__init__(name, env, kwargs)
        self.feature_since = ('0.59.0', "consider checking for `ngettext` with and without `find_library('intl')`")

        h = self.clib_compiler.has_header('libintl.h', '', env)
        self.link_args = self.clib_compiler.find_library('intl', env, [], self.libtype)

        if h[0] and self.link_args:
            self.is_found = True

            if self.static:
                if not self._add_sub_dependency(iconv_factory(env, self.for_machine, {'static': True})):
                    self.is_found = False
                    return


class OpensslSystemDependency(SystemDependency):
    def __init__(self, name: str, env: 'Environment', kwargs: T.Dict[str, T.Any]):
        super().__init__(name, env, kwargs)

        dependency_kwargs = {
            'method': 'system',
            'static': self.static,
        }
        if not self.clib_compiler.has_header('openssl/ssl.h', '', env)[0]:
            return

        # openssl >= 3 only
        self.version = self.clib_compiler.get_define('OPENSSL_VERSION_STR', '#include <openssl/opensslv.h>', env, [], [self])[0]
        # openssl < 3 only
        if not self.version:
            version_hex = self.clib_compiler.get_define('OPENSSL_VERSION_NUMBER', '#include <openssl/opensslv.h>', env, [], [self])[0]
            if not version_hex:
                return
            version_hex = version_hex.rstrip('L')
            version_ints = [((int(version_hex.rstrip('L'), 16) >> 4 + i) & 0xFF) for i in (24, 16, 8, 0)]
            # since this is openssl, the format is 1.2.3a in four parts
            self.version = '.'.join(str(i) for i in version_ints[:3]) + chr(ord('a') + version_ints[3] - 1)

        if name == 'openssl':
            if self._add_sub_dependency(libssl_factory(env, self.for_machine, dependency_kwargs)) and \
                    self._add_sub_dependency(libcrypto_factory(env, self.for_machine, dependency_kwargs)):
                self.is_found = True
            return
        else:
            self.link_args = self.clib_compiler.find_library(name.lstrip('lib'), env, [], self.libtype)
            if not self.link_args:
                return

        if not self.static:
            self.is_found = True
        else:
            if name == 'libssl':
                if self._add_sub_dependency(libcrypto_factory(env, self.for_machine, dependency_kwargs)):
                    self.is_found = True
            elif name == 'libcrypto':
                use_threads = self.clib_compiler.has_header_symbol('openssl/opensslconf.h', 'OPENSSL_THREADS', '', env, dependencies=[self])[0]
                if not use_threads or self._add_sub_dependency(threads_factory(env, self.for_machine, {})):
                    self.is_found = True
                # only relevant on platforms where it is distributed with the libc, in which case it always succeeds
                sublib = self.clib_compiler.find_library('dl', env, [], self.libtype)
                if sublib:
                    self.link_args.extend(sublib)


class ObjFWDependency(ConfigToolDependency):

    tools = ['objfw-config']
    tool_name = 'objfw-config'

    def __init__(self, environment: 'Environment', kwargs: T.Dict[str, T.Any]):
        super().__init__('objfw', environment, kwargs)
        self.feature_since = ('1.5.0', '')
        if not self.is_found:
            return

        # TODO: Expose --reexport
        # TODO: Expose --framework-libs
        extra_flags = []

        for module in mesonlib.stringlistify(mesonlib.extract_as_list(kwargs, 'modules')):
            extra_flags.append('--package')
            extra_flags.append(module)

        # TODO: Once Meson supports adding flags per language, only add --objcflags to ObjC
        self.compile_args = self.get_config_value(['--cppflags', '--cflags', '--objcflags'] + extra_flags, 'compile_args')
        self.link_args = self.get_config_value(['--ldflags', '--libs'] + extra_flags, 'link_args')


@factory_methods({DependencyMethods.PKGCONFIG, DependencyMethods.CONFIG_TOOL, DependencyMethods.SYSTEM})
def curses_factory(env: 'Environment',
                   for_machine: 'mesonlib.MachineChoice',
                   kwargs: T.Dict[str, T.Any],
                   methods: T.List[DependencyMethods]) -> T.List['DependencyGenerator']:
    candidates: T.List['DependencyGenerator'] = []

    if DependencyMethods.PKGCONFIG in methods:
        pkgconfig_files = ['pdcurses', 'ncursesw', 'ncurses', 'curses']
        for pkg in pkgconfig_files:
            candidates.append(functools.partial(PkgConfigDependency, pkg, env, kwargs))

    # There are path handling problems with these methods on msys, and they
    # don't apply to windows otherwise (cygwin is handled separately from
    # windows)
    if not env.machines[for_machine].is_windows():
        if DependencyMethods.CONFIG_TOOL in methods:
            candidates.append(functools.partial(CursesConfigToolDependency, 'curses', env, kwargs))

        if DependencyMethods.SYSTEM in methods:
            candidates.append(functools.partial(CursesSystemDependency, 'curses', env, kwargs))

    return candidates
packages['curses'] = curses_factory


@factory_methods({DependencyMethods.PKGCONFIG, DependencyMethods.SYSTEM})
def shaderc_factory(env: 'Environment',
                    for_machine: 'mesonlib.MachineChoice',
                    kwargs: T.Dict[str, T.Any],
                    methods: T.List[DependencyMethods]) -> T.List['DependencyGenerator']:
    """Custom DependencyFactory for ShaderC.

    ShaderC's odd you get three different libraries from the same build
    thing are just easier to represent as a separate function than
    twisting DependencyFactory even more.
    """
    candidates: T.List['DependencyGenerator'] = []

    if DependencyMethods.PKGCONFIG in methods:
        # ShaderC packages their shared and static libs together
        # and provides different pkg-config files for each one. We
        # smooth over this difference by handling the static
        # keyword before handing off to the pkg-config handler.
        shared_libs = ['shaderc']
        static_libs = ['shaderc_combined', 'shaderc_static']

        if kwargs.get('static', env.coredata.get_option(mesonlib.OptionKey('prefer_static'))):
            c = [functools.partial(PkgConfigDependency, name, env, kwargs)
                 for name in static_libs + shared_libs]
        else:
            c = [functools.partial(PkgConfigDependency, name, env, kwargs)
                 for name in shared_libs + static_libs]
        candidates.extend(c)

    if DependencyMethods.SYSTEM in methods:
        candidates.append(functools.partial(ShadercDependency, env, kwargs))

    return candidates
packages['shaderc'] = shaderc_factory


packages['cups'] = cups_factory = DependencyFactory(
    'cups',
    [DependencyMethods.PKGCONFIG, DependencyMethods.CONFIG_TOOL, DependencyMethods.EXTRAFRAMEWORK, DependencyMethods.CMAKE],
    configtool_class=CupsDependencyConfigTool,
    cmake_name='Cups',
)

packages['dl'] = dl_factory = DependencyFactory(
    'dl',
    [DependencyMethods.BUILTIN, DependencyMethods.SYSTEM],
    builtin_class=DlBuiltinDependency,
    system_class=DlSystemDependency,
)

packages['gpgme'] = gpgme_factory = DependencyFactory(
    'gpgme',
    [DependencyMethods.PKGCONFIG, DependencyMethods.CONFIG_TOOL],
    configtool_class=GpgmeDependencyConfigTool,
)

packages['libgcrypt'] = libgcrypt_factory = DependencyFactory(
    'libgcrypt',
    [DependencyMethods.PKGCONFIG, DependencyMethods.CONFIG_TOOL],
    configtool_class=LibGCryptDependencyConfigTool,
)

packages['libwmf'] = libwmf_factory = DependencyFactory(
    'libwmf',
    [DependencyMethods.PKGCONFIG, DependencyMethods.CONFIG_TOOL],
    configtool_class=LibWmfDependencyConfigTool,
)

packages['pcap'] = pcap_factory = DependencyFactory(
    'pcap',
    [DependencyMethods.PKGCONFIG, DependencyMethods.CONFIG_TOOL],
    configtool_class=PcapDependencyConfigTool,
    pkgconfig_name='libpcap',
)

packages['threads'] = threads_factory = DependencyFactory(
    'threads',
    [DependencyMethods.SYSTEM, DependencyMethods.CMAKE],
    cmake_name='Threads',
    system_class=ThreadDependency,
)

packages['iconv'] = iconv_factory = DependencyFactory(
    'iconv',
    [DependencyMethods.BUILTIN, DependencyMethods.SYSTEM],
    builtin_class=IconvBuiltinDependency,
    system_class=IconvSystemDependency,
)

packages['intl'] = intl_factory = DependencyFactory(
    'intl',
    [DependencyMethods.BUILTIN, DependencyMethods.SYSTEM],
    builtin_class=IntlBuiltinDependency,
    system_class=IntlSystemDependency,
)

packages['openssl'] = openssl_factory = DependencyFactory(
    'openssl',
    [DependencyMethods.PKGCONFIG, DependencyMethods.SYSTEM, DependencyMethods.CMAKE],
    system_class=OpensslSystemDependency,
    cmake_class=CMakeDependencyFactory('OpenSSL', modules=['OpenSSL::Crypto', 'OpenSSL::SSL']),
)

packages['libcrypto'] = libcrypto_factory = DependencyFactory(
    'libcrypto',
    [DependencyMethods.PKGCONFIG, DependencyMethods.SYSTEM, DependencyMethods.CMAKE],
    system_class=OpensslSystemDependency,
    cmake_class=CMakeDependencyFactory('OpenSSL', modules=['OpenSSL::Crypto']),
)

packages['libssl'] = libssl_factory = DependencyFactory(
    'libssl',
    [DependencyMethods.PKGCONFIG, DependencyMethods.SYSTEM, DependencyMethods.CMAKE],
    system_class=OpensslSystemDependency,
    cmake_class=CMakeDependencyFactory('OpenSSL', modules=['OpenSSL::SSL']),
<<<<<<< HEAD
)
=======
)

packages['objfw'] = ObjFWDependency
>>>>>>> 7d28ff29
<|MERGE_RESOLUTION|>--- conflicted
+++ resolved
@@ -639,10 +639,6 @@
     [DependencyMethods.PKGCONFIG, DependencyMethods.SYSTEM, DependencyMethods.CMAKE],
     system_class=OpensslSystemDependency,
     cmake_class=CMakeDependencyFactory('OpenSSL', modules=['OpenSSL::SSL']),
-<<<<<<< HEAD
-)
-=======
-)
-
-packages['objfw'] = ObjFWDependency
->>>>>>> 7d28ff29
+)
+
+packages['objfw'] = ObjFWDependency