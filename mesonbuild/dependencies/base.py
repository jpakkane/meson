# Copyright 2013-2018 The Meson development team

# Licensed under the Apache License, Version 2.0 (the "License");
# you may not use this file except in compliance with the License.
# You may obtain a copy of the License at

#     http://www.apache.org/licenses/LICENSE-2.0

# Unless required by applicable law or agreed to in writing, software
# distributed under the License is distributed on an "AS IS" BASIS,
# WITHOUT WARRANTIES OR CONDITIONS OF ANY KIND, either express or implied.
# See the License for the specific language governing permissions and
# limitations under the License.

# This file contains the detection logic for external dependencies.
# Custom logic for several other packages are in separate files.
import copy
import functools
import os
import re
import json
import shlex
import shutil
import stat
import sys
import textwrap
import platform
import typing as T
from enum import Enum
from pathlib import Path, PurePath

from .. import mlog
from .. import mesonlib
from ..compilers import clib_langs
from ..envconfig import get_env_var
from ..environment import BinaryTable, Environment, MachineInfo
from ..cmake import CMakeExecutor, CMakeTraceParser, CMakeException
<<<<<<< HEAD
from ..mesonlib import (
    Language, MachineChoice, MesonException, OrderedSet, PerMachine,
    Popen_safe, version_compare_many, version_compare, listify, stringlistify, extract_as_list, split_args,
    Version, LibType,
)
=======
from ..mesonlib import MachineChoice, MesonException, OrderedSet, PerMachine
from ..mesonlib import Popen_safe, version_compare_many, version_compare, listify, stringlistify, extract_as_list, split_args
from ..mesonlib import Version, LibType
from ..mesondata import mesondata
>>>>>>> 70edf82c

if T.TYPE_CHECKING:
    from ..compilers.compilers import CompilerType  # noqa: F401
    DependencyType = T.TypeVar('DependencyType', bound='Dependency')

# These must be defined in this file to avoid cyclical references.
packages = {}
_packages_accept_language = set()


class DependencyException(MesonException):
    '''Exceptions raised while trying to find dependencies'''


class DependencyMethods(Enum):
    # Auto means to use whatever dependency checking mechanisms in whatever order meson thinks is best.
    AUTO = 'auto'
    PKGCONFIG = 'pkg-config'
    QMAKE = 'qmake'
    CMAKE = 'cmake'
    # Just specify the standard link arguments, assuming the operating system provides the library.
    SYSTEM = 'system'
    # This is only supported on OSX - search the frameworks directory by name.
    EXTRAFRAMEWORK = 'extraframework'
    # Detect using the sysconfig module.
    SYSCONFIG = 'sysconfig'
    # Specify using a "program"-config style tool
    CONFIG_TOOL = 'config-tool'
    # For backwards compatibility
    SDLCONFIG = 'sdlconfig'
    CUPSCONFIG = 'cups-config'
    PCAPCONFIG = 'pcap-config'
    LIBWMFCONFIG = 'libwmf-config'
    # Misc
    DUB = 'dub'


def find_external_program(env: Environment, for_machine: MachineChoice, name: str,
                          display_name: str, default_names: T.List[str],
                          allow_default_for_cross: bool = True) -> T.Generator['ExternalProgram', None, None]:
    """Find an external program, chcking the cross file plus any default options."""
    # Lookup in cross or machine file.
    potential_path = env.lookup_binary_entry(for_machine, name)
    if potential_path is not None:
        mlog.debug('{} binary for {} specified from cross file, native file, '
                    'or env var as {}'.format(display_name, for_machine, potential_path))
        yield ExternalProgram.from_entry(name, potential_path)
        # We never fallback if the user-specified option is no good, so
        # stop returning options.
        return
    mlog.debug('{} binary missing from cross or native file, or env var undefined.'.format(display_name))
    # Fallback on hard-coded defaults, if a default binary is allowed for use
    # with cross targets, or if this is not a cross target
    if allow_default_for_cross or not (for_machine is MachineChoice.HOST and env.is_cross_build(for_machine)):
        for potential_path in default_names:
            mlog.debug('Trying a default {} fallback at'.format(display_name), potential_path)
            yield ExternalProgram(potential_path, silent=True)
    else:
        mlog.debug('Default target is not allowed for cross use')


class Dependency:

    @classmethod
    def _process_include_type_kw(cls, kwargs) -> str:
        if 'include_type' not in kwargs:
            return 'preserve'
        if not isinstance(kwargs['include_type'], str):
            raise DependencyException('The include_type kwarg must be a string type')
        if kwargs['include_type'] not in ['preserve', 'system', 'non-system']:
            raise DependencyException("include_type may only be one of ['preserve', 'system', 'non-system']")
        return kwargs['include_type']

    def __init__(self, type_name, kwargs):
        self.name = "null"
        self.version = None
        self.language = None # None means C-like
        self.is_found = False
        self.type_name = type_name
        self.compile_args = []
        self.link_args = []
        # Raw -L and -l arguments without manual library searching
        # If None, self.link_args will be used
        self.raw_link_args = None
        self.sources = []
        self.methods = process_method_kw(self.get_methods(), kwargs)
        self.include_type = self._process_include_type_kw(kwargs)
        self.ext_deps = []  # type: T.List[Dependency]

    def __repr__(self):
        s = '<{0} {1}: {2}>'
        return s.format(self.__class__.__name__, self.name, self.is_found)

    def get_compile_args(self):
        if self.include_type == 'system':
            converted = []
            for i in self.compile_args:
                if i.startswith('-I') or i.startswith('/I'):
                    converted += ['-isystem' + i[2:]]
                else:
                    converted += [i]
            return converted
        if self.include_type == 'non-system':
            converted = []
            for i in self.compile_args:
                if i.startswith('-isystem'):
                    converted += ['-I' + i[8:]]
                else:
                    converted += [i]
            return converted
        return self.compile_args

    def get_link_args(self, raw: bool = False) -> T.List[str]:
        if raw and self.raw_link_args is not None:
            return self.raw_link_args
        return self.link_args

    def found(self):
        return self.is_found

    def get_sources(self):
        """Source files that need to be added to the target.
        As an example, gtest-all.cc when using GTest."""
        return self.sources

    @staticmethod
    def get_methods():
        return [DependencyMethods.AUTO]

    def get_name(self):
        return self.name

    def get_version(self):
        if self.version:
            return self.version
        else:
            return 'unknown'

    def get_include_type(self) -> str:
        return self.include_type

    def get_exe_args(self, compiler):
        return []

    def get_pkgconfig_variable(self, variable_name, kwargs):
        raise DependencyException('{!r} is not a pkgconfig dependency'.format(self.name))

    def get_configtool_variable(self, variable_name):
        raise DependencyException('{!r} is not a config-tool dependency'.format(self.name))

    def get_partial_dependency(self, *, compile_args: bool = False,
                               link_args: bool = False, links: bool = False,
                               includes: bool = False, sources: bool = False):
        """Create a new dependency that contains part of the parent dependency.

        The following options can be inherited:
            links -- all link_with arguments
            includes -- all include_directory and -I/-isystem calls
            sources -- any source, header, or generated sources
            compile_args -- any compile args
            link_args -- any link args

        Additionally the new dependency will have the version parameter of it's
        parent (if any) and the requested values of any dependencies will be
        added as well.
        """
        raise RuntimeError('Unreachable code in partial_dependency called')

    def _add_sub_dependency(self, deplist: T.List['DependencyType']) -> bool:
        """Add an internal depdency from a list of possible dependencies.

        This method is intended to make it easier to add additional
        dependencies to another dependency internally.

        Returns true if the dependency was successfully added, false
        otherwise.
        """
        for d in deplist:
            dep = d()
            if dep.is_found:
                self.ext_deps.append(dep)
                return True
        return False

    def get_variable(self, *, cmake: T.Optional[str] = None, pkgconfig: T.Optional[str] = None,
                     configtool: T.Optional[str] = None, internal: T.Optional[str] = None,
                     default_value: T.Optional[str] = None,
                     pkgconfig_define: T.Optional[T.List[str]] = None) -> T.Union[str, T.List[str]]:
        if default_value is not None:
            return default_value
        raise DependencyException('No default provided for dependency {!r}, which is not pkg-config, cmake, or config-tool based.'.format(self))

    def generate_system_dependency(self, include_type: str) -> T.Type['Dependency']:
        new_dep = copy.deepcopy(self)
        new_dep.include_type = self._process_include_type_kw({'include_type': include_type})
        return new_dep

class InternalDependency(Dependency):
    def __init__(self, version, incdirs, compile_args, link_args, libraries,
                 whole_libraries, sources, ext_deps, variables: T.Dict[str, T.Any]):
        super().__init__('internal', {})
        self.version = version
        self.is_found = True
        self.include_directories = incdirs
        self.compile_args = compile_args
        self.link_args = link_args
        self.libraries = libraries
        self.whole_libraries = whole_libraries
        self.sources = sources
        self.ext_deps = ext_deps
        self.variables = variables

    def __deepcopy__(self, memo: dict) -> 'InternalDependency':
        result = self.__class__.__new__(self.__class__)
        memo[id(self)] = result
        for k, v in self.__dict__.items():
            if k in ['libraries', 'whole_libraries']:
                setattr(result, k, copy.copy(v))
            else:
                setattr(result, k, copy.deepcopy(v, memo))
        return result

    def get_pkgconfig_variable(self, variable_name, kwargs):
        raise DependencyException('Method "get_pkgconfig_variable()" is '
                                  'invalid for an internal dependency')

    def get_configtool_variable(self, variable_name):
        raise DependencyException('Method "get_configtool_variable()" is '
                                  'invalid for an internal dependency')

    def get_partial_dependency(self, *, compile_args: bool = False,
                               link_args: bool = False, links: bool = False,
                               includes: bool = False, sources: bool = False):
        final_compile_args = self.compile_args.copy() if compile_args else []
        final_link_args = self.link_args.copy() if link_args else []
        final_libraries = self.libraries.copy() if links else []
        final_whole_libraries = self.whole_libraries.copy() if links else []
        final_sources = self.sources.copy() if sources else []
        final_includes = self.include_directories.copy() if includes else []
        final_deps = [d.get_partial_dependency(
            compile_args=compile_args, link_args=link_args, links=links,
            includes=includes, sources=sources) for d in self.ext_deps]
        return InternalDependency(
            self.version, final_includes, final_compile_args,
            final_link_args, final_libraries, final_whole_libraries,
            final_sources, final_deps, self.variables)

    def get_variable(self, *, cmake: T.Optional[str] = None, pkgconfig: T.Optional[str] = None,
                     configtool: T.Optional[str] = None, internal: T.Optional[str] = None,
                     default_value: T.Optional[str] = None,
                     pkgconfig_define: T.Optional[T.List[str]] = None) -> T.Union[str, T.List[str]]:
        val = self.variables.get(internal, default_value)
        if val is not None:
            return val
        raise DependencyException('Could not get an internal variable and no default provided for {!r}'.format(self))


class HasNativeKwarg:
    def __init__(self, kwargs):
        self.for_machine = self.get_for_machine_from_kwargs(kwargs)

    def get_for_machine_from_kwargs(self, kwargs):
        return MachineChoice.BUILD if kwargs.get('native', False) else MachineChoice.HOST

class ExternalDependency(Dependency, HasNativeKwarg):
    def __init__(self, type_name, environment, kwargs, language: T.Optional[str] = None):
        Dependency.__init__(self, type_name, kwargs)
        self.env = environment
        self.name = type_name # default
        self.is_found = False
        self.language = language
        self.version_reqs = kwargs.get('version', None)
        if isinstance(self.version_reqs, str):
            self.version_reqs = [self.version_reqs]
        self.required = kwargs.get('required', True)
        self.silent = kwargs.get('silent', False)
        self.static = kwargs.get('static', False)
        if not isinstance(self.static, bool):
            raise DependencyException('Static keyword must be boolean')
        # Is this dependency to be run on the build platform?
        HasNativeKwarg.__init__(self, kwargs)
        self.clib_compiler = detect_compiler(self.name, environment, self.for_machine, self.language)

    def get_compiler(self):
        return self.clib_compiler

    def get_partial_dependency(self, *, compile_args: bool = False,
                               link_args: bool = False, links: bool = False,
                               includes: bool = False, sources: bool = False):
        new = copy.copy(self)
        if not compile_args:
            new.compile_args = []
        if not link_args:
            new.link_args = []
        if not sources:
            new.sources = []
        if not includes:
            new.include_directories = []
        if not sources:
            new.sources = []

        return new

    def log_details(self):
        return ''

    def log_info(self):
        return ''

    def log_tried(self):
        return ''

    # Check if dependency version meets the requirements
    def _check_version(self):
        if not self.is_found:
            return

        if self.version_reqs:
            # an unknown version can never satisfy any requirement
            if not self.version:
                found_msg = ['Dependency', mlog.bold(self.name), 'found:']
                found_msg += [mlog.red('NO'), 'unknown version, but need:',
                              self.version_reqs]
                mlog.log(*found_msg)

                if self.required:
                    m = 'Unknown version of dependency {!r}, but need {!r}.'
                    raise DependencyException(m.format(self.name, self.version_reqs))

            else:
                (self.is_found, not_found, found) = \
                    version_compare_many(self.version, self.version_reqs)
                if not self.is_found:
                    found_msg = ['Dependency', mlog.bold(self.name), 'found:']
                    found_msg += [mlog.red('NO'),
                                  'found', mlog.normal_cyan(self.version), 'but need:',
                                  mlog.bold(', '.join(["'{}'".format(e) for e in not_found]))]
                    if found:
                        found_msg += ['; matched:',
                                      ', '.join(["'{}'".format(e) for e in found])]
                    mlog.log(*found_msg)

                    if self.required:
                        m = 'Invalid version of dependency, need {!r} {!r} found {!r}.'
                        raise DependencyException(m.format(self.name, not_found, self.version))
                    return


class NotFoundDependency(Dependency):
    def __init__(self, environment):
        super().__init__('not-found', {})
        self.env = environment
        self.name = 'not-found'
        self.is_found = False

    def get_partial_dependency(self, *, compile_args: bool = False,
                               link_args: bool = False, links: bool = False,
                               includes: bool = False, sources: bool = False):
        return copy.copy(self)


class ConfigToolDependency(ExternalDependency):

    """Class representing dependencies found using a config tool.

    Takes the following extra keys in kwargs that it uses internally:
    :tools List[str]: A list of tool names to use
    :version_arg str: The argument to pass to the tool to get it's version
    :returncode_value int: The value of the correct returncode
        Because some tools are stupid and don't return 0
    """

    tools = None
    tool_name = None
    version_arg = '--version'
    __strip_version = re.compile(r'^[0-9][0-9.]+')

    def __init__(self, name, environment, kwargs, language: T.Optional[str] = None):
        super().__init__('config-tool', environment, kwargs, language=language)
        self.name = name
        # You may want to overwrite the class version in some cases
        self.tools = listify(kwargs.get('tools', self.tools))
        if not self.tool_name:
            self.tool_name = self.tools[0]
        if 'version_arg' in kwargs:
            self.version_arg = kwargs['version_arg']

        req_version = kwargs.get('version', None)
        tool, version = self.find_config(req_version, kwargs.get('returncode_value', 0))
        self.config = tool
        self.is_found = self.report_config(version, req_version)
        if not self.is_found:
            self.config = None
            return
        self.version = version

    def _sanitize_version(self, version):
        """Remove any non-numeric, non-point version suffixes."""
        m = self.__strip_version.match(version)
        if m:
            # Ensure that there isn't a trailing '.', such as an input like
            # `1.2.3.git-1234`
            return m.group(0).rstrip('.')
        return version

    def find_config(self, versions: T.Optional[T.List[str]] = None, returncode: int = 0) \
            -> T.Tuple[T.Optional[str], T.Optional[str]]:
        """Helper method that searches for config tool binaries in PATH and
        returns the one that best matches the given version requirements.
        """
        if not isinstance(versions, list) and versions is not None:
            versions = listify(versions)
        best_match = (None, None)  # type: T.Tuple[T.Optional[str], T.Optional[str]]
        for potential_bin in find_external_program(
                self.env, self.for_machine, self.tool_name,
                self.tool_name, self.tools, allow_default_for_cross=False):
            if not potential_bin.found():
                continue
            tool = potential_bin.get_command()
            try:
                p, out = Popen_safe(tool + [self.version_arg])[:2]
            except (FileNotFoundError, PermissionError):
                continue
            if p.returncode != returncode:
                continue

            out = self._sanitize_version(out.strip())
            # Some tools, like pcap-config don't supply a version, but also
            # don't fail with --version, in that case just assume that there is
            # only one version and return it.
            if not out:
                return (tool, None)
            if versions:
                is_found = version_compare_many(out, versions)[0]
                # This allows returning a found version without a config tool,
                # which is useful to inform the user that you found version x,
                # but y was required.
                if not is_found:
                    tool = None
            if best_match[1]:
                if version_compare(out, '> {}'.format(best_match[1])):
                    best_match = (tool, out)
            else:
                best_match = (tool, out)

        return best_match

    def report_config(self, version, req_version):
        """Helper method to print messages about the tool."""

        found_msg = [mlog.bold(self.tool_name), 'found:']

        if self.config is None:
            found_msg.append(mlog.red('NO'))
            if version is not None and req_version is not None:
                found_msg.append('found {!r} but need {!r}'.format(version, req_version))
            elif req_version:
                found_msg.append('need {!r}'.format(req_version))
        else:
            found_msg += [mlog.green('YES'), '({})'.format(' '.join(self.config)), version]

        mlog.log(*found_msg)

        return self.config is not None

    def get_config_value(self, args, stage):
        p, out, err = Popen_safe(self.config + args)
        if p.returncode != 0:
            if self.required:
                raise DependencyException(
                    'Could not generate {} for {}.\n{}'.format(
                        stage, self.name, err))
            return []
        return split_args(out)

    @staticmethod
    def get_methods():
        return [DependencyMethods.AUTO, DependencyMethods.CONFIG_TOOL]

    def get_configtool_variable(self, variable_name):
        p, out, _ = Popen_safe(self.config + ['--{}'.format(variable_name)])
        if p.returncode != 0:
            if self.required:
                raise DependencyException(
                    'Could not get variable "{}" for dependency {}'.format(
                        variable_name, self.name))
        variable = out.strip()
        mlog.debug('Got config-tool variable {} : {}'.format(variable_name, variable))
        return variable

    def log_tried(self):
        return self.type_name

    def get_variable(self, *, cmake: T.Optional[str] = None, pkgconfig: T.Optional[str] = None,
                     configtool: T.Optional[str] = None, internal: T.Optional[str] = None,
                     default_value: T.Optional[str] = None,
                     pkgconfig_define: T.Optional[T.List[str]] = None) -> T.Union[str, T.List[str]]:
        if configtool:
            # In the not required case '' (empty string) will be returned if the
            # variable is not found. Since '' is a valid value to return we
            # set required to True here to force and error, and use the
            # finally clause to ensure it's restored.
            restore = self.required
            self.required = True
            try:
                return self.get_configtool_variable(configtool)
            except DependencyException:
                pass
            finally:
                self.required = restore
        if default_value is not None:
            return default_value
        raise DependencyException('Could not get config-tool variable and no default provided for {!r}'.format(self))


class PkgConfigDependency(ExternalDependency):
    # The class's copy of the pkg-config path. Avoids having to search for it
    # multiple times in the same Meson invocation.
    class_pkgbin = PerMachine(None, None)
    # We cache all pkg-config subprocess invocations to avoid redundant calls
    pkgbin_cache = {}

    def __init__(self, name, environment, kwargs, language: T.Optional[str] = None):
        super().__init__('pkgconfig', environment, kwargs, language=language)
        self.name = name
        self.is_libtool = False
        # Store a copy of the pkg-config path on the object itself so it is
        # stored in the pickled coredata and recovered.
        self.pkgbin = None

        # Only search for pkg-config for each machine the first time and store
        # the result in the class definition
        if PkgConfigDependency.class_pkgbin[self.for_machine] is False:
            mlog.debug('Pkg-config binary for %s is cached as not found.' % self.for_machine)
        elif PkgConfigDependency.class_pkgbin[self.for_machine] is not None:
            mlog.debug('Pkg-config binary for %s is cached.' % self.for_machine)
        else:
            assert PkgConfigDependency.class_pkgbin[self.for_machine] is None
            mlog.debug('Pkg-config binary for %s is not cached.' % self.for_machine)
            for potential_pkgbin in find_external_program(
                    self.env, self.for_machine, 'pkgconfig', 'Pkg-config',
                    environment.default_pkgconfig, allow_default_for_cross=False):
                version_if_ok = self.check_pkgconfig(potential_pkgbin)
                if not version_if_ok:
                    continue
                if not self.silent:
                    mlog.log('Found pkg-config:', mlog.bold(potential_pkgbin.get_path()),
                             '(%s)' % version_if_ok)
                PkgConfigDependency.class_pkgbin[self.for_machine] = potential_pkgbin
                break
            else:
                if not self.silent:
                    mlog.log('Found Pkg-config:', mlog.red('NO'))
                # Set to False instead of None to signify that we've already
                # searched for it and not found it
                PkgConfigDependency.class_pkgbin[self.for_machine] = False

        self.pkgbin = PkgConfigDependency.class_pkgbin[self.for_machine]
        if self.pkgbin is False:
            self.pkgbin = None
            msg = 'Pkg-config binary for machine %s not found. Giving up.' % self.for_machine
            if self.required:
                raise DependencyException(msg)
            else:
                mlog.debug(msg)
                return

        mlog.debug('Determining dependency {!r} with pkg-config executable '
                   '{!r}'.format(name, self.pkgbin.get_path()))
        ret, self.version, _ = self._call_pkgbin(['--modversion', name])
        if ret != 0:
            return

        self.is_found = True

        try:
            # Fetch cargs to be used while using this dependency
            self._set_cargs()
            # Fetch the libraries and library paths needed for using this
            self._set_libs()
        except DependencyException as e:
            mlog.debug("pkg-config error with '%s': %s" % (name, e))
            if self.required:
                raise
            else:
                self.compile_args = []
                self.link_args = []
                self.is_found = False
                self.reason = e

    def __repr__(self):
        s = '<{0} {1}: {2} {3}>'
        return s.format(self.__class__.__name__, self.name, self.is_found,
                        self.version_reqs)

    def _call_pkgbin_real(self, args, env):
        cmd = self.pkgbin.get_command() + args
        p, out, err = Popen_safe(cmd, env=env)
        rc, out, err = p.returncode, out.strip(), err.strip()
        call = ' '.join(cmd)
        mlog.debug("Called `{}` -> {}\n{}".format(call, rc, out))
        return rc, out, err

    def _call_pkgbin(self, args, env=None):
        # Always copy the environment since we're going to modify it
        # with pkg-config variables
        if env is None:
            env = os.environ.copy()
        else:
            env = env.copy()

        extra_paths = self.env.coredata.builtins_per_machine[self.for_machine]['pkg_config_path'].value
        sysroot = self.env.properties[self.for_machine].get_sys_root()
        if sysroot:
            env['PKG_CONFIG_SYSROOT_DIR'] = sysroot
        new_pkg_config_path = ':'.join([p for p in extra_paths])
        mlog.debug('PKG_CONFIG_PATH: ' + new_pkg_config_path)
        env['PKG_CONFIG_PATH'] = new_pkg_config_path

        pkg_config_libdir_prop = self.env.properties[self.for_machine].get_pkg_config_libdir()
        if pkg_config_libdir_prop:
            new_pkg_config_libdir = ':'.join([p for p in pkg_config_libdir_prop])
            env['PKG_CONFIG_LIBDIR'] = new_pkg_config_libdir
            mlog.debug('PKG_CONFIG_LIBDIR: ' + new_pkg_config_libdir)

        fenv = frozenset(env.items())
        targs = tuple(args)
        cache = PkgConfigDependency.pkgbin_cache
        if (self.pkgbin, targs, fenv) not in cache:
            cache[(self.pkgbin, targs, fenv)] = self._call_pkgbin_real(args, env)
        return cache[(self.pkgbin, targs, fenv)]

    def _convert_mingw_paths(self, args: T.List[str]) -> T.List[str]:
        '''
        Both MSVC and native Python on Windows cannot handle MinGW-esque /c/foo
        paths so convert them to C:/foo. We cannot resolve other paths starting
        with / like /home/foo so leave them as-is so that the user gets an
        error/warning from the compiler/linker.
        '''
        if not mesonlib.is_windows():
            return args
        converted = []
        for arg in args:
            pargs = []
            # Library search path
            if arg.startswith('-L/'):
                pargs = PurePath(arg[2:]).parts
                tmpl = '-L{}:/{}'
            elif arg.startswith('-I/'):
                pargs = PurePath(arg[2:]).parts
                tmpl = '-I{}:/{}'
            # Full path to library or .la file
            elif arg.startswith('/'):
                pargs = PurePath(arg).parts
                tmpl = '{}:/{}'
            elif arg.startswith(('-L', '-I')) or (len(arg) > 2 and arg[1] == ':'):
                # clean out improper '\\ ' as comes from some Windows pkg-config files
                arg = arg.replace('\\ ', ' ')
            if len(pargs) > 1 and len(pargs[1]) == 1:
                arg = tmpl.format(pargs[1], '/'.join(pargs[2:]))
            converted.append(arg)
        return converted

    def _split_args(self, cmd):
        # pkg-config paths follow Unix conventions, even on Windows; split the
        # output using shlex.split rather than mesonlib.split_args
        return shlex.split(cmd)

    def _set_cargs(self):
        env = None
        if self.language == Language.FORTRAN:
            # gfortran doesn't appear to look in system paths for INCLUDE files,
            # so don't allow pkg-config to suppress -I flags for system paths
            env = os.environ.copy()
            env['PKG_CONFIG_ALLOW_SYSTEM_CFLAGS'] = '1'
        ret, out, err = self._call_pkgbin(['--cflags', self.name], env=env)
        if ret != 0:
            raise DependencyException('Could not generate cargs for %s:\n%s\n' %
                                      (self.name, err))
        self.compile_args = self._convert_mingw_paths(self._split_args(out))

    def _search_libs(self, out, out_raw):
        '''
        @out: PKG_CONFIG_ALLOW_SYSTEM_LIBS=1 pkg-config --libs
        @out_raw: pkg-config --libs

        We always look for the file ourselves instead of depending on the
        compiler to find it with -lfoo or foo.lib (if possible) because:
        1. We want to be able to select static or shared
        2. We need the full path of the library to calculate RPATH values
        3. De-dup of libraries is easier when we have absolute paths

        Libraries that are provided by the toolchain or are not found by
        find_library() will be added with -L -l pairs.
        '''
        # Library paths should be safe to de-dup
        #
        # First, figure out what library paths to use. Originally, we were
        # doing this as part of the loop, but due to differences in the order
        # of -L values between pkg-config and pkgconf, we need to do that as
        # a separate step. See:
        # https://github.com/mesonbuild/meson/issues/3951
        # https://github.com/mesonbuild/meson/issues/4023
        #
        # Separate system and prefix paths, and ensure that prefix paths are
        # always searched first.
        prefix_libpaths = OrderedSet()
        # We also store this raw_link_args on the object later
        raw_link_args = self._convert_mingw_paths(self._split_args(out_raw))
        for arg in raw_link_args:
            if arg.startswith('-L') and not arg.startswith(('-L-l', '-L-L')):
                path = arg[2:]
                if not os.path.isabs(path):
                    # Resolve the path as a compiler in the build directory would
                    path = os.path.join(self.env.get_build_dir(), path)
                prefix_libpaths.add(path)
        # Library paths are not always ordered in a meaningful way
        #
        # Instead of relying on pkg-config or pkgconf to provide -L flags in a
        # specific order, we reorder library paths ourselves, according to th
        # order specified in PKG_CONFIG_PATH. See:
        # https://github.com/mesonbuild/meson/issues/4271
        #
        # Only prefix_libpaths are reordered here because there should not be
        # too many system_libpaths to cause library version issues.
        pkg_config_path = get_env_var(
            self.for_machine,
            self.env.is_cross_build(),
            'PKG_CONFIG_PATH')
        if pkg_config_path:
            pkg_config_path = pkg_config_path.split(os.pathsep)
        else:
            pkg_config_path = []
        pkg_config_path = self._convert_mingw_paths(pkg_config_path)
        prefix_libpaths = sort_libpaths(prefix_libpaths, pkg_config_path)
        system_libpaths = OrderedSet()
        full_args = self._convert_mingw_paths(self._split_args(out))
        for arg in full_args:
            if arg.startswith(('-L-l', '-L-L')):
                # These are D language arguments, not library paths
                continue
            if arg.startswith('-L') and arg[2:] not in prefix_libpaths:
                system_libpaths.add(arg[2:])
        # Use this re-ordered path list for library resolution
        libpaths = list(prefix_libpaths) + list(system_libpaths)
        # Track -lfoo libraries to avoid duplicate work
        libs_found = OrderedSet()
        # Track not-found libraries to know whether to add library paths
        libs_notfound = []
        libtype = LibType.STATIC if self.static else LibType.PREFER_SHARED
        # Generate link arguments for this library
        link_args = []
        for lib in full_args:
            if lib.startswith(('-L-l', '-L-L')):
                # These are D language arguments, add them as-is
                pass
            elif lib.startswith('-L'):
                # We already handled library paths above
                continue
            elif lib.startswith('-l'):
                # Don't resolve the same -lfoo argument again
                if lib in libs_found:
                    continue
                if self.clib_compiler:
                    args = self.clib_compiler.find_library(lib[2:], self.env,
                                                           libpaths, libtype)
                # If the project only uses a non-clib language such as D, Rust,
                # C#, Python, etc, all we can do is limp along by adding the
                # arguments as-is and then adding the libpaths at the end.
                else:
                    args = None
                if args is not None:
                    libs_found.add(lib)
                    # Replace -l arg with full path to library if available
                    # else, library is either to be ignored, or is provided by
                    # the compiler, can't be resolved, and should be used as-is
                    if args:
                        if not args[0].startswith('-l'):
                            lib = args[0]
                    else:
                        continue
                else:
                    # Library wasn't found, maybe we're looking in the wrong
                    # places or the library will be provided with LDFLAGS or
                    # LIBRARY_PATH from the environment (on macOS), and many
                    # other edge cases that we can't account for.
                    #
                    # Add all -L paths and use it as -lfoo
                    if lib in libs_notfound:
                        continue
                    if self.static:
                        mlog.warning('Static library {!r} not found for dependency {!r}, may '
                                     'not be statically linked'.format(lib[2:], self.name))
                    libs_notfound.append(lib)
            elif lib.endswith(".la"):
                shared_libname = self.extract_libtool_shlib(lib)
                shared_lib = os.path.join(os.path.dirname(lib), shared_libname)
                if not os.path.exists(shared_lib):
                    shared_lib = os.path.join(os.path.dirname(lib), ".libs", shared_libname)

                if not os.path.exists(shared_lib):
                    raise DependencyException('Got a libtools specific "%s" dependencies'
                                              'but we could not compute the actual shared'
                                              'library path' % lib)
                self.is_libtool = True
                lib = shared_lib
                if lib in link_args:
                    continue
            link_args.append(lib)
        # Add all -Lbar args if we have -lfoo args in link_args
        if libs_notfound:
            # Order of -L flags doesn't matter with ld, but it might with other
            # linkers such as MSVC, so prepend them.
            link_args = ['-L' + lp for lp in prefix_libpaths] + link_args
        return link_args, raw_link_args

    def _set_libs(self):
        env = None
        libcmd = [self.name, '--libs']
        if self.static:
            libcmd.append('--static')
        # Force pkg-config to output -L fields even if they are system
        # paths so we can do manual searching with cc.find_library() later.
        env = os.environ.copy()
        env['PKG_CONFIG_ALLOW_SYSTEM_LIBS'] = '1'
        ret, out, err = self._call_pkgbin(libcmd, env=env)
        if ret != 0:
            raise DependencyException('Could not generate libs for %s:\n%s\n' %
                                      (self.name, err))
        # Also get the 'raw' output without -Lfoo system paths for adding -L
        # args with -lfoo when a library can't be found, and also in
        # gnome.generate_gir + gnome.gtkdoc which need -L -l arguments.
        ret, out_raw, err_raw = self._call_pkgbin(libcmd)
        if ret != 0:
            raise DependencyException('Could not generate libs for %s:\n\n%s' %
                                      (self.name, out_raw))
        self.link_args, self.raw_link_args = self._search_libs(out, out_raw)

    def get_pkgconfig_variable(self, variable_name, kwargs):
        options = ['--variable=' + variable_name, self.name]

        if 'define_variable' in kwargs:
            definition = kwargs.get('define_variable', [])
            if not isinstance(definition, list):
                raise DependencyException('define_variable takes a list')

            if len(definition) != 2 or not all(isinstance(i, str) for i in definition):
                raise DependencyException('define_variable must be made up of 2 strings for VARIABLENAME and VARIABLEVALUE')

            options = ['--define-variable=' + '='.join(definition)] + options

        ret, out, err = self._call_pkgbin(options)
        variable = ''
        if ret != 0:
            if self.required:
                raise DependencyException('dependency %s not found:\n%s\n' %
                                          (self.name, err))
        else:
            variable = out.strip()

            # pkg-config doesn't distinguish between empty and non-existent variables
            # use the variable list to check for variable existence
            if not variable:
                ret, out, _ = self._call_pkgbin(['--print-variables', self.name])
                if not re.search(r'^' + variable_name + r'$', out, re.MULTILINE):
                    if 'default' in kwargs:
                        variable = kwargs['default']
                    else:
                        mlog.warning("pkgconfig variable '%s' not defined for dependency %s." % (variable_name, self.name))

        mlog.debug('Got pkgconfig variable %s : %s' % (variable_name, variable))
        return variable

    @staticmethod
    def get_methods():
        return [DependencyMethods.PKGCONFIG]

    def check_pkgconfig(self, pkgbin):
        if not pkgbin.found():
            mlog.log('Did not find pkg-config by name {!r}'.format(pkgbin.name))
            return None
        try:
            p, out = Popen_safe(pkgbin.get_command() + ['--version'])[0:2]
            if p.returncode != 0:
                mlog.warning('Found pkg-config {!r} but it failed when run'
                             ''.format(' '.join(pkgbin.get_command())))
                return None
        except FileNotFoundError:
            mlog.warning('We thought we found pkg-config {!r} but now it\'s not there. How odd!'
                         ''.format(' '.join(pkgbin.get_command())))
            return None
        except PermissionError:
            msg = 'Found pkg-config {!r} but didn\'t have permissions to run it.'.format(' '.join(pkgbin.get_command()))
            if not mesonlib.is_windows():
                msg += '\n\nOn Unix-like systems this is often caused by scripts that are not executable.'
            mlog.warning(msg)
            return None
        return out.strip()

    def extract_field(self, la_file, fieldname):
        with open(la_file) as f:
            for line in f:
                arr = line.strip().split('=')
                if arr[0] == fieldname:
                    return arr[1][1:-1]
        return None

    def extract_dlname_field(self, la_file):
        return self.extract_field(la_file, 'dlname')

    def extract_libdir_field(self, la_file):
        return self.extract_field(la_file, 'libdir')

    def extract_libtool_shlib(self, la_file):
        '''
        Returns the path to the shared library
        corresponding to this .la file
        '''
        dlname = self.extract_dlname_field(la_file)
        if dlname is None:
            return None

        # Darwin uses absolute paths where possible; since the libtool files never
        # contain absolute paths, use the libdir field
        if mesonlib.is_osx():
            dlbasename = os.path.basename(dlname)
            libdir = self.extract_libdir_field(la_file)
            if libdir is None:
                return dlbasename
            return os.path.join(libdir, dlbasename)
        # From the comments in extract_libtool(), older libtools had
        # a path rather than the raw dlname
        return os.path.basename(dlname)

    def log_tried(self):
        return self.type_name

    def get_variable(self, *, cmake: T.Optional[str] = None, pkgconfig: T.Optional[str] = None,
                     configtool: T.Optional[str] = None, internal: T.Optional[str] = None,
                     default_value: T.Optional[str] = None,
                     pkgconfig_define: T.Optional[T.List[str]] = None) -> T.Union[str, T.List[str]]:
        if pkgconfig:
            kwargs = {}
            if default_value is not None:
                kwargs['default'] = default_value
            if pkgconfig_define is not None:
                kwargs['define_variable'] = pkgconfig_define
            try:
                return self.get_pkgconfig_variable(pkgconfig, kwargs)
            except DependencyException:
                pass
        if default_value is not None:
            return default_value
        raise DependencyException('Could not get pkg-config variable and no default provided for {!r}'.format(self))

class CMakeDependency(ExternalDependency):
    # The class's copy of the CMake path. Avoids having to search for it
    # multiple times in the same Meson invocation.
    class_cmakeinfo = PerMachine(None, None)
    # Version string for the minimum CMake version
    class_cmake_version = '>=3.4'
    # CMake generators to try (empty for no generator)
    class_cmake_generators = ['', 'Ninja', 'Unix Makefiles', 'Visual Studio 10 2010']
    class_working_generator = None

    def _gen_exception(self, msg):
        return DependencyException('Dependency {} not found: {}'.format(self.name, msg))

    def _main_cmake_file(self) -> str:
        return 'CMakeLists.txt'

    def _extra_cmake_opts(self) -> T.List[str]:
        return []

    def _map_module_list(self, modules: T.List[T.Tuple[str, bool]], components: T.List[T.Tuple[str, bool]]) -> T.List[T.Tuple[str, bool]]:
        # Map the input module list to something else
        # This function will only be executed AFTER the initial CMake
        # interpreter pass has completed. Thus variables defined in the
        # CMakeLists.txt can be accessed here.
        #
        # Both the modules and components inputs contain the original lists.
        return modules

    def _map_component_list(self, modules: T.List[T.Tuple[str, bool]], components: T.List[T.Tuple[str, bool]]) -> T.List[T.Tuple[str, bool]]:
        # Map the input components list to something else. This
        # function will be executed BEFORE the initial CMake interpreter
        # pass. Thus variables from the CMakeLists.txt can NOT be accessed.
        #
        # Both the modules and components inputs contain the original lists.
        return components

    def _original_module_name(self, module: str) -> str:
        # Reverse the module mapping done by _map_module_list for
        # one module
        return module

    def __init__(self, name: str, environment: Environment, kwargs, language: T.Optional[str] = None):
        # Gather a list of all languages to support
        self.language_list = []  # type: T.List[str]
        if language is None:
            compilers = None
            if kwargs.get('native', False):
                compilers = environment.coredata.compilers.build
            else:
                compilers = environment.coredata.compilers.host

            candidates = [Language.C, Language.CPP, Language.FORTRAN, Language.OBJC, Language.OBJCPP]
            self.language_list += [x for x in candidates if x in compilers]
        else:
            self.language_list += [language]

        # Add additional languages if required
        if Language.FORTRAN in self.language_list:
            self.language_list += [Language.C]

        # Ensure that the list is unique
        self.language_list = list(set(self.language_list))

        super().__init__('cmake', environment, kwargs, language=language)
        self.name = name
        self.is_libtool = False
        # Store a copy of the CMake path on the object itself so it is
        # stored in the pickled coredata and recovered.
        self.cmakebin = None
        self.cmakeinfo = None

        # Where all CMake "build dirs" are located
        self.cmake_root_dir = environment.scratch_dir

        # T.List of successfully found modules
        self.found_modules = []

        # Initialize with None before the first return to avoid
        # AttributeError exceptions in derived classes
        self.traceparser = None  # type: CMakeTraceParser

        self.cmakebin = CMakeExecutor(environment, CMakeDependency.class_cmake_version, self.for_machine, silent=self.silent)
        if not self.cmakebin.found():
            self.cmakebin = None
            msg = 'No CMake binary for machine %s not found. Giving up.' % self.for_machine
            if self.required:
                raise DependencyException(msg)
            mlog.debug(msg)
            return

        # Setup the trace parser
        self.traceparser = CMakeTraceParser(self.cmakebin.version(), self._get_build_dir())

        cm_args = stringlistify(extract_as_list(kwargs, 'cmake_args'))
        if CMakeDependency.class_cmakeinfo[self.for_machine] is None:
            CMakeDependency.class_cmakeinfo[self.for_machine] = self._get_cmake_info(cm_args)
        self.cmakeinfo = CMakeDependency.class_cmakeinfo[self.for_machine]
        if self.cmakeinfo is None:
            raise self._gen_exception('Unable to obtain CMake system information')

        components = [(x, True) for x in stringlistify(extract_as_list(kwargs, 'components'))]
        modules = [(x, True) for x in stringlistify(extract_as_list(kwargs, 'modules'))]
        modules += [(x, False) for x in stringlistify(extract_as_list(kwargs, 'optional_modules'))]
        cm_path = stringlistify(extract_as_list(kwargs, 'cmake_module_path'))
        cm_path = [x if os.path.isabs(x) else os.path.join(environment.get_source_dir(), x) for x in cm_path]
        if cm_path:
            cm_args.append('-DCMAKE_MODULE_PATH=' + ';'.join(cm_path))
        if not self._preliminary_find_check(name, cm_path, self.cmakebin.get_cmake_prefix_paths(), environment.machines[self.for_machine]):
            mlog.debug('Preliminary CMake check failed. Aborting.')
            return
        self._detect_dep(name, modules, components, cm_args)

    def __repr__(self):
        s = '<{0} {1}: {2} {3}>'
        return s.format(self.__class__.__name__, self.name, self.is_found,
                        self.version_reqs)

    def _get_cmake_info(self, cm_args):
        mlog.debug("Extracting basic cmake information")
        res = {}

        # Try different CMake generators since specifying no generator may fail
        # in cygwin for some reason
        gen_list = []
        # First try the last working generator
        if CMakeDependency.class_working_generator is not None:
            gen_list += [CMakeDependency.class_working_generator]
        gen_list += CMakeDependency.class_cmake_generators

        temp_parser = CMakeTraceParser(self.cmakebin.version(), self._get_build_dir())

        for i in gen_list:
            mlog.debug('Try CMake generator: {}'.format(i if len(i) > 0 else 'auto'))

            # Prepare options
            cmake_opts = temp_parser.trace_args() + ['.']
            cmake_opts += cm_args
            if len(i) > 0:
                cmake_opts = ['-G', i] + cmake_opts

            # Run CMake
            ret1, out1, err1 = self._call_cmake(cmake_opts, 'CMakePathInfo.txt')

            # Current generator was successful
            if ret1 == 0:
                CMakeDependency.class_working_generator = i
                break

            mlog.debug('CMake failed to gather system information for generator {} with error code {}'.format(i, ret1))
            mlog.debug('OUT:\n{}\n\n\nERR:\n{}\n\n'.format(out1, err1))

        # Check if any generator succeeded
        if ret1 != 0:
            return None

        try:
            temp_parser.parse(err1)
        except MesonException:
            return None

        def process_paths(l: T.List[str]) -> T.Set[str]:
            l = [x.split(':') for x in l]
            l = [x for sublist in l for x in sublist]
            return set(l)

        # Extract the variables and sanity check them
        root_paths = process_paths(temp_parser.get_cmake_var('MESON_FIND_ROOT_PATH'))
        root_paths.update(process_paths(temp_parser.get_cmake_var('MESON_CMAKE_SYSROOT')))
        root_paths = sorted(root_paths)
        root_paths = list(filter(lambda x: os.path.isdir(x), root_paths))
        module_paths = process_paths(temp_parser.get_cmake_var('MESON_PATHS_LIST'))
        rooted_paths = []
        for j in [Path(x) for x in root_paths]:
            for i in [Path(x) for x in module_paths]:
                rooted_paths.append(str(j / i.relative_to(i.anchor)))
        module_paths = sorted(module_paths.union(rooted_paths))
        module_paths = list(filter(lambda x: os.path.isdir(x), module_paths))
        archs = temp_parser.get_cmake_var('MESON_ARCH_LIST')

        common_paths = ['lib', 'lib32', 'lib64', 'libx32', 'share']
        for i in archs:
            common_paths += [os.path.join('lib', i)]

        res = {
            'module_paths': module_paths,
            'cmake_root': temp_parser.get_cmake_var('MESON_CMAKE_ROOT')[0],
            'archs': archs,
            'common_paths': common_paths
        }

        mlog.debug('  -- Module search paths:    {}'.format(res['module_paths']))
        mlog.debug('  -- CMake root:             {}'.format(res['cmake_root']))
        mlog.debug('  -- CMake architectures:    {}'.format(res['archs']))
        mlog.debug('  -- CMake lib search paths: {}'.format(res['common_paths']))

        return res

    @staticmethod
    @functools.lru_cache(maxsize=None)
    def _cached_listdir(path: str) -> T.Tuple[T.Tuple[str, str]]:
        try:
            return tuple((x, str(x).lower()) for x in os.listdir(path))
        except OSError:
            return ()

    @staticmethod
    @functools.lru_cache(maxsize=None)
    def _cached_isdir(path: str) -> bool:
        try:
            return os.path.isdir(path)
        except OSError:
            return False

    def _preliminary_find_check(self, name: str, module_path: T.List[str], prefix_path: T.List[str], machine: MachineInfo) -> bool:
        lname = str(name).lower()

        # Checks <path>, <path>/cmake, <path>/CMake
        def find_module(path: str) -> bool:
            for i in [path, os.path.join(path, 'cmake'), os.path.join(path, 'CMake')]:
                if not self._cached_isdir(i):
                    continue

                # Check the directory case insensitve
                content = self._cached_listdir(i)
                candidates = ['Find{}.cmake', '{}Config.cmake', '{}-config.cmake']
                candidates = [x.format(name).lower() for x in candidates]
                if any([x[1] in candidates for x in content]):
                    return True
            return False

        # Search in <path>/(lib/<arch>|lib*|share) for cmake files
        def search_lib_dirs(path: str) -> bool:
            for i in [os.path.join(path, x) for x in self.cmakeinfo['common_paths']]:
                if not self._cached_isdir(i):
                    continue

                # Check <path>/(lib/<arch>|lib*|share)/cmake/<name>*/
                cm_dir = os.path.join(i, 'cmake')
                if self._cached_isdir(cm_dir):
                    content = self._cached_listdir(cm_dir)
                    content = list(filter(lambda x: x[1].startswith(lname), content))
                    for k in content:
                        if find_module(os.path.join(cm_dir, k[0])):
                            return True

                # <path>/(lib/<arch>|lib*|share)/<name>*/
                # <path>/(lib/<arch>|lib*|share)/<name>*/(cmake|CMake)/
                content = self._cached_listdir(i)
                content = list(filter(lambda x: x[1].startswith(lname), content))
                for k in content:
                    if find_module(os.path.join(i, k[0])):
                        return True

            return False

        # Check the user provided and system module paths
        for i in module_path + [os.path.join(self.cmakeinfo['cmake_root'], 'Modules')]:
            if find_module(i):
                return True

        # Check the user provided prefix paths
        for i in prefix_path:
            if search_lib_dirs(i):
                return True

        # Check the system paths
        for i in self.cmakeinfo['module_paths']:
            if find_module(i):
                return True

            if search_lib_dirs(i):
                return True

            content = self._cached_listdir(i)
            content = list(filter(lambda x: x[1].startswith(lname), content))
            for k in content:
                if search_lib_dirs(os.path.join(i, k[0])):
                    return True

            # Mac framework support
            if machine.is_darwin():
                for j in ['{}.framework', '{}.app']:
                    j = j.format(lname)
                    if j in content:
                        if find_module(os.path.join(i, j[0], 'Resources')) or find_module(os.path.join(i, j[0], 'Version')):
                            return True

        # Check the environment path
        env_path = os.environ.get('{}_DIR'.format(name))
        if env_path and find_module(env_path):
            return True

        return False

    def _detect_dep(self, name: str, modules: T.List[T.Tuple[str, bool]], components: T.List[T.Tuple[str, bool]], args: T.List[str]):
        # Detect a dependency with CMake using the '--find-package' mode
        # and the trace output (stderr)
        #
        # When the trace output is enabled CMake prints all functions with
        # parameters to stderr as they are executed. Since CMake 3.4.0
        # variables ("${VAR}") are also replaced in the trace output.
        mlog.debug('\nDetermining dependency {!r} with CMake executable '
                   '{!r}'.format(name, self.cmakebin.executable_path()))

        # Try different CMake generators since specifying no generator may fail
        # in cygwin for some reason
        gen_list = []
        # First try the last working generator
        if CMakeDependency.class_working_generator is not None:
            gen_list += [CMakeDependency.class_working_generator]
        gen_list += CMakeDependency.class_cmake_generators

        # Map the components
        comp_mapped = self._map_component_list(modules, components)

        for i in gen_list:
            mlog.debug('Try CMake generator: {}'.format(i if len(i) > 0 else 'auto'))

            # Prepare options
            cmake_opts = []
            cmake_opts += ['-DNAME={}'.format(name)]
            cmake_opts += ['-DARCHS={}'.format(';'.join(self.cmakeinfo['archs']))]
            cmake_opts += ['-DCOMPS={}'.format(';'.join([x[0] for x in comp_mapped]))]
            cmake_opts += args
            cmake_opts += self.traceparser.trace_args()
            cmake_opts += self._extra_cmake_opts()
            cmake_opts += ['.']
            if len(i) > 0:
                cmake_opts = ['-G', i] + cmake_opts

            # Run CMake
            ret1, out1, err1 = self._call_cmake(cmake_opts, self._main_cmake_file())

            # Current generator was successful
            if ret1 == 0:
                CMakeDependency.class_working_generator = i
                break

            mlog.debug('CMake failed for generator {} and package {} with error code {}'.format(i, name, ret1))
            mlog.debug('OUT:\n{}\n\n\nERR:\n{}\n\n'.format(out1, err1))

        # Check if any generator succeeded
        if ret1 != 0:
            return

        try:
            self.traceparser.parse(err1)
        except CMakeException as e:
            e = self._gen_exception(str(e))
            if self.required:
                raise
            else:
                self.compile_args = []
                self.link_args = []
                self.is_found = False
                self.reason = e
                return

        # Whether the package is found or not is always stored in PACKAGE_FOUND
        self.is_found = self.traceparser.var_to_bool('PACKAGE_FOUND')
        if not self.is_found:
            return

        # Try to detect the version
        vers_raw = self.traceparser.get_cmake_var('PACKAGE_VERSION')

        if len(vers_raw) > 0:
            self.version = vers_raw[0]
            self.version.strip('"\' ')

        # Post-process module list. Used in derived classes to modify the
        # module list (append prepend a string, etc.).
        modules = self._map_module_list(modules, components)
        autodetected_module_list = False

        # Try guessing a CMake target if none is provided
        if len(modules) == 0:
            for i in self.traceparser.targets:
                tg = i.lower()
                lname = name.lower()
                if '{}::{}'.format(lname, lname) == tg or lname == tg.replace('::', ''):
                    mlog.debug('Guessed CMake target \'{}\''.format(i))
                    modules = [(i, True)]
                    autodetected_module_list = True
                    break

        # Failed to guess a target --> try the old-style method
        if len(modules) == 0:
            incDirs = [x for x in self.traceparser.get_cmake_var('PACKAGE_INCLUDE_DIRS') if x]
            defs = [x for x in self.traceparser.get_cmake_var('PACKAGE_DEFINITIONS') if x]
            libs = [x for x in self.traceparser.get_cmake_var('PACKAGE_LIBRARIES') if x]

            # Try to use old style variables if no module is specified
            if len(libs) > 0:
                self.compile_args = list(map(lambda x: '-I{}'.format(x), incDirs)) + defs
                self.link_args = libs
                mlog.debug('using old-style CMake variables for dependency {}'.format(name))
                mlog.debug('Include Dirs:         {}'.format(incDirs))
                mlog.debug('Compiler Definitions: {}'.format(defs))
                mlog.debug('Libraries:            {}'.format(libs))
                return

            # Even the old-style approach failed. Nothing else we can do here
            self.is_found = False
            raise self._gen_exception('CMake: failed to guess a CMake target for {}.\n'
                                      'Try to explicitly specify one or more targets with the "modules" property.\n'
                                      'Valid targets are:\n{}'.format(name, list(self.traceparser.targets.keys())))

        # Set dependencies with CMake targets
        # recognise arguments we should pass directly to the linker
        reg_is_lib = re.compile(r'^(-l[a-zA-Z0-9_]+|-pthread|-delayload:[a-zA-Z0-9_\.]+|[a-zA-Z0-9_]+\.lib)$')
        reg_is_maybe_bare_lib = re.compile(r'^[a-zA-Z0-9_]+$')
        processed_targets = []
        incDirs = []
        compileDefinitions = []
        compileOptions = []
        libraries = []
        for i, required in modules:
            if i not in self.traceparser.targets:
                if not required:
                    mlog.warning('CMake: T.Optional module', mlog.bold(self._original_module_name(i)), 'for', mlog.bold(name), 'was not found')
                    continue
                raise self._gen_exception('CMake: invalid module {} for {}.\n'
                                          'Try to explicitly specify one or more targets with the "modules" property.\n'
                                          'Valid targets are:\n{}'.format(self._original_module_name(i), name, list(self.traceparser.targets.keys())))

            targets = [i]
            if not autodetected_module_list:
                self.found_modules += [i]

            while len(targets) > 0:
                curr = targets.pop(0)

                # Skip already processed targets
                if curr in processed_targets:
                    continue

                tgt = self.traceparser.targets[curr]
                cfgs = []
                cfg = ''
                otherDeps = []
                mlog.debug(tgt)

                if 'INTERFACE_INCLUDE_DIRECTORIES' in tgt.properties:
                    incDirs += [x for x in tgt.properties['INTERFACE_INCLUDE_DIRECTORIES'] if x]

                if 'INTERFACE_COMPILE_DEFINITIONS' in tgt.properties:
                    compileDefinitions += ['-D' + re.sub('^-D', '', x) for x in tgt.properties['INTERFACE_COMPILE_DEFINITIONS'] if x]

                if 'INTERFACE_COMPILE_OPTIONS' in tgt.properties:
                    compileOptions += [x for x in tgt.properties['INTERFACE_COMPILE_OPTIONS'] if x]

                if 'IMPORTED_CONFIGURATIONS' in tgt.properties:
                    cfgs = [x for x in tgt.properties['IMPORTED_CONFIGURATIONS'] if x]
                    cfg = cfgs[0]

                is_debug = self.env.coredata.get_builtin_option('debug');
                if is_debug:
                    if 'DEBUG' in cfgs:
                        cfg = 'DEBUG'
                    elif 'RELEASE' in cfgs:
                        cfg = 'RELEASE'
                else:
                    if 'RELEASE' in cfgs:
                        cfg = 'RELEASE'

                if 'IMPORTED_IMPLIB_{}'.format(cfg) in tgt.properties:
                    libraries += [x for x in tgt.properties['IMPORTED_IMPLIB_{}'.format(cfg)] if x]
                elif 'IMPORTED_IMPLIB' in tgt.properties:
                    libraries += [x for x in tgt.properties['IMPORTED_IMPLIB'] if x]
                elif 'IMPORTED_LOCATION_{}'.format(cfg) in tgt.properties:
                    libraries += [x for x in tgt.properties['IMPORTED_LOCATION_{}'.format(cfg)] if x]
                elif 'IMPORTED_LOCATION' in tgt.properties:
                    libraries += [x for x in tgt.properties['IMPORTED_LOCATION'] if x]

                if 'INTERFACE_LINK_LIBRARIES' in tgt.properties:
                    otherDeps += [x for x in tgt.properties['INTERFACE_LINK_LIBRARIES'] if x]

                if 'IMPORTED_LINK_DEPENDENT_LIBRARIES_{}'.format(cfg) in tgt.properties:
                    otherDeps += [x for x in tgt.properties['IMPORTED_LINK_DEPENDENT_LIBRARIES_{}'.format(cfg)] if x]
                elif 'IMPORTED_LINK_DEPENDENT_LIBRARIES' in tgt.properties:
                    otherDeps += [x for x in tgt.properties['IMPORTED_LINK_DEPENDENT_LIBRARIES'] if x]

                for j in otherDeps:
                    if j in self.traceparser.targets:
                        targets += [j]
                    elif reg_is_lib.match(j):
                        libraries += [j]
                    elif os.path.isabs(j) and os.path.exists(j):
                        libraries += [j]
                    elif mesonlib.is_windows() and reg_is_maybe_bare_lib.match(j):
                        # On Windows, CMake library dependencies can be passed as bare library names,
                        # e.g. 'version' should translate into 'version.lib'. CMake brute-forces a
                        # combination of prefix/suffix combinations to find the right library, however
                        # as we do not have a compiler environment available to us, we cannot do the
                        # same, but must assume any bare argument passed which is not also a CMake
                        # target must be a system library we should try to link against
                        libraries += ["{}.lib".format(j)]
                    else:
                        mlog.warning('CMake: Dependency', mlog.bold(j), 'for', mlog.bold(name), 'target', mlog.bold(self._original_module_name(curr)), 'was not found')

                processed_targets += [curr]

        # Make sure all elements in the lists are unique and sorted
        incDirs = sorted(set(incDirs))
        compileDefinitions = sorted(set(compileDefinitions))
        compileOptions = sorted(set(compileOptions))
        libraries = sorted(set(libraries))

        mlog.debug('Include Dirs:         {}'.format(incDirs))
        mlog.debug('Compiler Definitions: {}'.format(compileDefinitions))
        mlog.debug('Compiler Options:     {}'.format(compileOptions))
        mlog.debug('Libraries:            {}'.format(libraries))

        self.compile_args = compileOptions + compileDefinitions + ['-I{}'.format(x) for x in incDirs]
        self.link_args = libraries

    def _get_build_dir(self) -> str:
        build_dir = Path(self.cmake_root_dir) / 'cmake_{}'.format(self.name)
        build_dir.mkdir(parents=True, exist_ok=True)
        return str(build_dir)

    def _setup_cmake_dir(self, cmake_file: str) -> str:
        # Setup the CMake build environment and return the "build" directory
        build_dir = self._get_build_dir()

        # Insert language parameters into the CMakeLists.txt and write new CMakeLists.txt
        cmake_txt = mesondata['dependencies/data/' + cmake_file].data

        # In general, some Fortran CMake find_package() also require C language enabled,
        # even if nothing from C is directly used. An easy Fortran example that fails
        # without C language is
        #   find_package(Threads)
        # To make this general to
        # any other language that might need this, we use a list for all
        # languages and expand in the cmake Project(... LANGUAGES ...) statement.
        from ..cmake import language_map
        cmake_language = [language_map[x] for x in self.language_list if x in language_map]
        if not cmake_language:
            cmake_language += ['NONE']

        cmake_txt = """
cmake_minimum_required(VERSION ${{CMAKE_VERSION}})
project(MesonTemp LANGUAGES {})
""".format(' '.join(cmake_language)) + cmake_txt

        cm_file = Path(build_dir) / 'CMakeLists.txt'
        cm_file.write_text(cmake_txt)
        mlog.cmd_ci_include(cm_file.absolute().as_posix())

        return build_dir

    def _call_cmake(self, args, cmake_file: str, env=None):
        build_dir = self._setup_cmake_dir(cmake_file)
        return self.cmakebin.call_with_fake_build(args, build_dir, env=env)

    @staticmethod
    def get_methods():
        return [DependencyMethods.CMAKE]

    def log_tried(self):
        return self.type_name

    def log_details(self) -> str:
        modules = [self._original_module_name(x) for x in self.found_modules]
        modules = sorted(set(modules))
        if modules:
            return 'modules: ' + ', '.join(modules)
        return ''

    def get_variable(self, *, cmake: T.Optional[str] = None, pkgconfig: T.Optional[str] = None,
                     configtool: T.Optional[str] = None, internal: T.Optional[str] = None,
                     default_value: T.Optional[str] = None,
                     pkgconfig_define: T.Optional[T.List[str]] = None) -> T.Union[str, T.List[str]]:
        if cmake and self.traceparser is not None:
            try:
                v = self.traceparser.vars[cmake]
            except KeyError:
                pass
            else:
                if len(v) == 1:
                    return v[0]
                elif v:
                    return v
        if default_value is not None:
            return default_value
        raise DependencyException('Could not get cmake variable and no default provided for {!r}'.format(self))

class DubDependency(ExternalDependency):
    class_dubbin = None

    def __init__(self, name, environment, kwargs):
        super().__init__('dub', environment, kwargs, language=Language.D)
        self.name = name
        self.compiler = super().get_compiler()
        self.module_path = None

        if 'required' in kwargs:
            self.required = kwargs.get('required')

        if DubDependency.class_dubbin is None:
            self.dubbin = self._check_dub()
            DubDependency.class_dubbin = self.dubbin
        else:
            self.dubbin = DubDependency.class_dubbin

        if not self.dubbin:
            if self.required:
                raise DependencyException('DUB not found.')
            self.is_found = False
            return

        mlog.debug('Determining dependency {!r} with DUB executable '
                   '{!r}'.format(name, self.dubbin.get_path()))

        # we need to know the target architecture
        arch = self.compiler.arch

        # Ask dub for the package
        ret, res = self._call_dubbin(['describe', name, '--arch=' + arch])

        if ret != 0:
            self.is_found = False
            return

        comp = self.compiler.get_id().replace('llvm', 'ldc').replace('gcc', 'gdc')
        packages = []
        description = json.loads(res)
        for package in description['packages']:
            packages.append(package['name'])
            if package['name'] == name:
                self.is_found = True

                not_lib = True
                if 'targetType' in package:
                    if package['targetType'] in ['library', 'sourceLibrary', 'staticLibrary', 'dynamicLibrary']:
                        not_lib = False

                if not_lib:
                    mlog.error(mlog.bold(name), "found but it isn't a library")
                    self.is_found = False
                    return

                self.module_path = self._find_right_lib_path(package['path'], comp, description, True, package['targetFileName'])
                if not os.path.exists(self.module_path):
                    # check if the dependency was built for other archs
                    archs = [['x86_64'], ['x86'], ['x86', 'x86_mscoff']]
                    for a in archs:
                        description_a = copy.deepcopy(description)
                        description_a['architecture'] = a
                        arch_module_path = self._find_right_lib_path(package['path'], comp, description_a, True, package['targetFileName'])
                        if arch_module_path:
                            mlog.error(mlog.bold(name), "found but it wasn't compiled for", mlog.bold(arch))
                            self.is_found = False
                            return

                    mlog.error(mlog.bold(name), "found but it wasn't compiled with", mlog.bold(comp))
                    self.is_found = False
                    return

                self.version = package['version']
                self.pkg = package

        if self.pkg['targetFileName'].endswith('.a'):
            self.static = True

        self.compile_args = []
        for flag in self.pkg['dflags']:
            self.link_args.append(flag)
        for path in self.pkg['importPaths']:
            self.compile_args.append('-I' + os.path.join(self.pkg['path'], path))

        self.link_args = self.raw_link_args = []
        for flag in self.pkg['lflags']:
            self.link_args.append(flag)

        self.link_args.append(os.path.join(self.module_path, self.pkg['targetFileName']))

        # Handle dependencies
        libs = []

        def add_lib_args(field_name, target):
            if field_name in target['buildSettings']:
                for lib in target['buildSettings'][field_name]:
                    if lib not in libs:
                        libs.append(lib)
                        if os.name != 'nt':
                            pkgdep = PkgConfigDependency(lib, environment, {'required': 'true', 'silent': 'true'})
                            for arg in pkgdep.get_compile_args():
                                self.compile_args.append(arg)
                            for arg in pkgdep.get_link_args():
                                self.link_args.append(arg)
                            for arg in pkgdep.get_link_args(raw=True):
                                self.raw_link_args.append(arg)

        for target in description['targets']:
            if target['rootPackage'] in packages:
                add_lib_args('libs', target)
                add_lib_args('libs-{}'.format(platform.machine()), target)
                for file in target['buildSettings']['linkerFiles']:
                    lib_path = self._find_right_lib_path(file, comp, description)
                    if lib_path:
                        self.link_args.append(lib_path)
                    else:
                        self.is_found = False

    def get_compiler(self):
        return self.compiler

    def _find_right_lib_path(self, default_path, comp, description, folder_only=False, file_name=''):
        module_path = lib_file_name = ''
        if folder_only:
            module_path = default_path
            lib_file_name = file_name
        else:
            module_path = os.path.dirname(default_path)
            lib_file_name = os.path.basename(default_path)
        module_build_path = os.path.join(module_path, '.dub', 'build')

        # If default_path is a path to lib file and
        # directory of lib don't have subdir '.dub/build'
        if not os.path.isdir(module_build_path) and os.path.isfile(default_path):
            if folder_only:
                return module_path
            else:
                return default_path

        # Get D version implemented in the compiler
        # gdc doesn't support this
        ret, res = self._call_dubbin(['--version'])

        if ret != 0:
            mlog.error('Failed to run {!r}', mlog.bold(comp))
            return

        d_ver = re.search('v[0-9].[0-9][0-9][0-9].[0-9]', res) # Ex.: v2.081.2
        if d_ver is not None:
            d_ver = d_ver.group().rsplit('.', 1)[0].replace('v', '').replace('.', '') # Fix structure. Ex.: 2081
        else:
            d_ver = '' # gdc

        if not os.path.isdir(module_build_path):
            return ''

        # Ex.: library-debug-linux.posix-x86_64-ldc_2081-EF934983A3319F8F8FF2F0E107A363BA
        build_name = '-{}-{}-{}-{}_{}'.format(description['buildType'], '.'.join(description['platform']), '.'.join(description['architecture']), comp, d_ver)
        for entry in os.listdir(module_build_path):
            if build_name in entry:
                for file in os.listdir(os.path.join(module_build_path, entry)):
                    if file == lib_file_name:
                        if folder_only:
                            return os.path.join(module_build_path, entry)
                        else:
                            return os.path.join(module_build_path, entry, lib_file_name)

        return ''

    def _call_dubbin(self, args, env=None):
        p, out = Popen_safe(self.dubbin.get_command() + args, env=env)[0:2]
        return p.returncode, out.strip()

    def _call_copmbin(self, args, env=None):
        p, out = Popen_safe(self.compiler.get_exelist() + args, env=env)[0:2]
        return p.returncode, out.strip()

    def _check_dub(self):
        dubbin = ExternalProgram('dub', silent=True)
        if dubbin.found():
            try:
                p, out = Popen_safe(dubbin.get_command() + ['--version'])[0:2]
                if p.returncode != 0:
                    mlog.warning('Found dub {!r} but couldn\'t run it'
                                 ''.format(' '.join(dubbin.get_command())))
                    # Set to False instead of None to signify that we've already
                    # searched for it and not found it
                    dubbin = False
            except (FileNotFoundError, PermissionError):
                dubbin = False
        else:
            dubbin = False
        if dubbin:
            mlog.log('Found DUB:', mlog.bold(dubbin.get_path()),
                     '(%s)' % out.strip())
        else:
            mlog.log('Found DUB:', mlog.red('NO'))
        return dubbin

    @staticmethod
    def get_methods():
        return [DependencyMethods.DUB]

class ExternalProgram:
    windows_exts = ('exe', 'msc', 'com', 'bat', 'cmd')
    # An 'ExternalProgram' always runs on the build machine
    for_machine = MachineChoice.BUILD

    def __init__(self, name: str, command: T.Optional[T.List[str]] = None,
                 silent: bool = False, search_dir: T.Optional[str] = None,
                 extra_search_dirs: T.Optional[T.List[str]] = None):
        self.name = name
        if command is not None:
            self.command = listify(command)
            if mesonlib.is_windows():
                cmd = self.command[0]
                args = self.command[1:]
                self.command = self._search_windows_special_cases(name, cmd) + args
        else:
            all_search_dirs = [search_dir]
            if extra_search_dirs:
                all_search_dirs += extra_search_dirs
            for d in all_search_dirs:
                self.command = self._search(name, d)
                if self.found():
                    break

        # Set path to be the last item that is actually a file (in order to
        # skip options in something like ['python', '-u', 'file.py']. If we
        # can't find any components, default to the last component of the path.
        self.path = self.command[-1]
        for i in range(len(self.command) - 1, -1, -1):
            arg = self.command[i]
            if arg is not None and os.path.isfile(arg):
                self.path = arg
                break

        if not silent:
            # ignore the warning because derived classes never call this __init__
            # method, and thus only the found() method of this class is ever executed
            if self.found():  # lgtm [py/init-calls-subclass]
                mlog.log('Program', mlog.bold(name), 'found:', mlog.green('YES'),
                         '(%s)' % ' '.join(self.command))
            else:
                mlog.log('Program', mlog.bold(name), 'found:', mlog.red('NO'))

    def __repr__(self) -> str:
        r = '<{} {!r} -> {!r}>'
        return r.format(self.__class__.__name__, self.name, self.command)

    def description(self) -> str:
        '''Human friendly description of the command'''
        return ' '.join(self.command)

    @classmethod
    def from_bin_list(cls, env: Environment, for_machine: MachineChoice, name):
        # There is a static `for_machine` for this class because the binary
        # aways runs on the build platform. (It's host platform is our build
        # platform.) But some external programs have a target platform, so this
        # is what we are specifying here.
        command = env.lookup_binary_entry(for_machine, name)
        if command is None:
            return NonExistingExternalProgram()
        return cls.from_entry(name, command)

    @staticmethod
    @functools.lru_cache(maxsize=None)
    def _windows_sanitize_path(path: str) -> str:
        # Ensure that we use USERPROFILE even when inside MSYS, MSYS2, Cygwin, etc.
        if 'USERPROFILE' not in os.environ:
            return path
        # The WindowsApps directory is a bit of a problem. It contains
        # some zero-sized .exe files which have "reparse points", that
        # might either launch an installed application, or might open
        # a page in the Windows Store to download the application.
        #
        # To handle the case where the python interpreter we're
        # running on came from the Windows Store, if we see the
        # WindowsApps path in the search path, replace it with
        # dirname(sys.executable).
        appstore_dir = Path(os.environ['USERPROFILE']) / 'AppData' / 'Local' / 'Microsoft' / 'WindowsApps'
        paths = []
        for each in path.split(os.pathsep):
            if Path(each) != appstore_dir:
                paths.append(each)
            elif 'WindowsApps' in sys.executable:
                paths.append(os.path.dirname(sys.executable))
        return os.pathsep.join(paths)

    @staticmethod
    def from_entry(name, command):
        if isinstance(command, list):
            if len(command) == 1:
                command = command[0]
        # We cannot do any searching if the command is a list, and we don't
        # need to search if the path is an absolute path.
        if isinstance(command, list) or os.path.isabs(command):
            return ExternalProgram(name, command=command, silent=True)
        assert isinstance(command, str)
        # Search for the command using the specified string!
        return ExternalProgram(command, silent=True)

    @staticmethod
    def _shebang_to_cmd(script):
        """
        Check if the file has a shebang and manually parse it to figure out
        the interpreter to use. This is useful if the script is not executable
        or if we're on Windows (which does not understand shebangs).
        """
        try:
            with open(script) as f:
                first_line = f.readline().strip()
            if first_line.startswith('#!'):
                # In a shebang, everything before the first space is assumed to
                # be the command to run and everything after the first space is
                # the single argument to pass to that command. So we must split
                # exactly once.
                commands = first_line[2:].split('#')[0].strip().split(maxsplit=1)
                if mesonlib.is_windows():
                    # Windows does not have UNIX paths so remove them,
                    # but don't remove Windows paths
                    if commands[0].startswith('/'):
                        commands[0] = commands[0].split('/')[-1]
                    if len(commands) > 0 and commands[0] == 'env':
                        commands = commands[1:]
                    # Windows does not ship python3.exe, but we know the path to it
                    if len(commands) > 0 and commands[0] == 'python3':
                        commands = mesonlib.python_command + commands[1:]
                elif mesonlib.is_haiku():
                    # Haiku does not have /usr, but a lot of scripts assume that
                    # /usr/bin/env always exists. Detect that case and run the
                    # script with the interpreter after it.
                    if commands[0] == '/usr/bin/env':
                        commands = commands[1:]
                    # We know what python3 is, we're running on it
                    if len(commands) > 0 and commands[0] == 'python3':
                        commands = mesonlib.python_command + commands[1:]
                else:
                    # Replace python3 with the actual python3 that we are using
                    if commands[0] == '/usr/bin/env' and commands[1] == 'python3':
                        commands = mesonlib.python_command + commands[2:]
                    elif commands[0].split('/')[-1] == 'python3':
                        commands = mesonlib.python_command + commands[1:]
                return commands + [script]
        except Exception as e:
            mlog.debug(e)
        mlog.debug('Unusable script {!r}'.format(script))
        return False

    def _is_executable(self, path):
        suffix = os.path.splitext(path)[-1].lower()[1:]
        execmask = stat.S_IXUSR | stat.S_IXGRP | stat.S_IXOTH
        if mesonlib.is_windows():
            if suffix in self.windows_exts:
                return True
        elif os.stat(path).st_mode & execmask:
            return not os.path.isdir(path)
        return False

    def _search_dir(self, name, search_dir):
        if search_dir is None:
            return False
        trial = os.path.join(search_dir, name)
        if os.path.exists(trial):
            if self._is_executable(trial):
                return [trial]
            # Now getting desperate. Maybe it is a script file that is
            # a) not chmodded executable, or
            # b) we are on windows so they can't be directly executed.
            return self._shebang_to_cmd(trial)
        else:
            if mesonlib.is_windows():
                for ext in self.windows_exts:
                    trial_ext = '{}.{}'.format(trial, ext)
                    if os.path.exists(trial_ext):
                        return [trial_ext]
        return False

    def _search_windows_special_cases(self, name, command):
        '''
        Lots of weird Windows quirks:
        1. PATH search for @name returns files with extensions from PATHEXT,
           but only self.windows_exts are executable without an interpreter.
        2. @name might be an absolute path to an executable, but without the
           extension. This works inside MinGW so people use it a lot.
        3. The script is specified without an extension, in which case we have
           to manually search in PATH.
        4. More special-casing for the shebang inside the script.
        '''
        if command:
            # On Windows, even if the PATH search returned a full path, we can't be
            # sure that it can be run directly if it's not a native executable.
            # For instance, interpreted scripts sometimes need to be run explicitly
            # with an interpreter if the file association is not done properly.
            name_ext = os.path.splitext(command)[1]
            if name_ext[1:].lower() in self.windows_exts:
                # Good, it can be directly executed
                return [command]
            # Try to extract the interpreter from the shebang
            commands = self._shebang_to_cmd(command)
            if commands:
                return commands
            return [None]
        # Maybe the name is an absolute path to a native Windows
        # executable, but without the extension. This is technically wrong,
        # but many people do it because it works in the MinGW shell.
        if os.path.isabs(name):
            for ext in self.windows_exts:
                command = '{}.{}'.format(name, ext)
                if os.path.exists(command):
                    return [command]
        # On Windows, interpreted scripts must have an extension otherwise they
        # cannot be found by a standard PATH search. So we do a custom search
        # where we manually search for a script with a shebang in PATH.
        search_dirs = self._windows_sanitize_path(os.environ.get('PATH', '')).split(';')
        for search_dir in search_dirs:
            commands = self._search_dir(name, search_dir)
            if commands:
                return commands
        return [None]

    def _search(self, name, search_dir):
        '''
        Search in the specified dir for the specified executable by name
        and if not found search in PATH
        '''
        commands = self._search_dir(name, search_dir)
        if commands:
            return commands
        # Do a standard search in PATH
        path = os.environ.get('PATH', None)
        if mesonlib.is_windows() and path:
            path = self._windows_sanitize_path(path)
        command = shutil.which(name, path=path)
        if mesonlib.is_windows():
            return self._search_windows_special_cases(name, command)
        # On UNIX-like platforms, shutil.which() is enough to find
        # all executables whether in PATH or with an absolute path
        return [command]

    def found(self) -> bool:
        return self.command[0] is not None

    def get_command(self):
        return self.command[:]

    def get_path(self):
        return self.path

    def get_name(self):
        return self.name


class NonExistingExternalProgram(ExternalProgram):  # lgtm [py/missing-call-to-init]
    "A program that will never exist"

    def __init__(self, name='nonexistingprogram'):
        self.name = name
        self.command = [None]
        self.path = None

    def __repr__(self):
        r = '<{} {!r} -> {!r}>'
        return r.format(self.__class__.__name__, self.name, self.command)

    def found(self):
        return False


class EmptyExternalProgram(ExternalProgram):  # lgtm [py/missing-call-to-init]
    '''
    A program object that returns an empty list of commands. Used for cases
    such as a cross file exe_wrapper to represent that it's not required.
    '''

    def __init__(self):
        self.name = None
        self.command = []
        self.path = None

    def __repr__(self):
        r = '<{} {!r} -> {!r}>'
        return r.format(self.__class__.__name__, self.name, self.command)

    def found(self):
        return True


class ExternalLibrary(ExternalDependency):
    def __init__(self, name, link_args, environment, language, silent=False):
        super().__init__('library', environment, {}, language=language)
        self.name = name
        self.language = language
        self.is_found = False
        if link_args:
            self.is_found = True
            self.link_args = link_args
        if not silent:
            if self.is_found:
                mlog.log('Library', mlog.bold(name), 'found:', mlog.green('YES'))
            else:
                mlog.log('Library', mlog.bold(name), 'found:', mlog.red('NO'))

    def get_link_args(self, language=None, **kwargs):
        '''
        External libraries detected using a compiler must only be used with
        compatible code. For instance, Vala libraries (.vapi files) cannot be
        used with C code, and not all Rust library types can be linked with
        C-like code. Note that C++ libraries *can* be linked with C code with
        a C++ linker (and vice-versa).
        '''
        # Using a vala library in a non-vala target, or a non-vala library in a vala target
        # XXX: This should be extended to other non-C linkers such as Rust
        if (self.language == Language.VALA and language != Language.VALA) or \
           (language == Language.VALA and self.language != Language.VALA):
            return []
        return super().get_link_args(**kwargs)

    def get_partial_dependency(self, *, compile_args: bool = False,
                               link_args: bool = False, links: bool = False,
                               includes: bool = False, sources: bool = False):
        # External library only has link_args, so ignore the rest of the
        # interface.
        new = copy.copy(self)
        if not link_args:
            new.link_args = []
        return new


class ExtraFrameworkDependency(ExternalDependency):
    system_framework_paths = None

    def __init__(self, name, env, kwargs, language: T.Optional[str] = None):
        paths = kwargs.get('paths', [])
        super().__init__('extraframeworks', env, kwargs, language=language)
        self.name = name
        # Full path to framework directory
        self.framework_path = None
        if not self.clib_compiler:
            raise DependencyException('No C-like compilers are available')
        if self.system_framework_paths is None:
            try:
                self.system_framework_paths = self.clib_compiler.find_framework_paths(self.env)
            except MesonException as e:
                if 'non-clang' in str(e):
                    # Apple frameworks can only be found (and used) with the
                    # system compiler. It is not available so bail immediately.
                    self.is_found = False
                    return
                raise
        self.detect(name, paths)

    def detect(self, name, paths):
        if not paths:
            paths = self.system_framework_paths
        for p in paths:
            mlog.debug('Looking for framework {} in {}'.format(name, p))
            # We need to know the exact framework path because it's used by the
            # Qt5 dependency class, and for setting the include path. We also
            # want to avoid searching in an invalid framework path which wastes
            # time and can cause a false positive.
            framework_path = self._get_framework_path(p, name)
            if framework_path is None:
                continue
            # We want to prefer the specified paths (in order) over the system
            # paths since these are "extra" frameworks.
            # For example, Python2's framework is in /System/Library/Frameworks and
            # Python3's framework is in /Library/Frameworks, but both are called
            # Python.framework. We need to know for sure that the framework was
            # found in the path we expect.
            allow_system = p in self.system_framework_paths
            args = self.clib_compiler.find_framework(name, self.env, [p], allow_system)
            if args is None:
                continue
            self.link_args = args
            self.framework_path = framework_path.as_posix()
            self.compile_args = ['-F' + self.framework_path]
            # We need to also add -I includes to the framework because all
            # cross-platform projects such as OpenGL, Python, Qt, GStreamer,
            # etc do not use "framework includes":
            # https://developer.apple.com/library/archive/documentation/MacOSX/Conceptual/BPFrameworks/Tasks/IncludingFrameworks.html
            incdir = self._get_framework_include_path(framework_path)
            if incdir:
                self.compile_args += ['-I' + incdir]
            self.is_found = True
            return

    def _get_framework_path(self, path, name):
        p = Path(path)
        lname = name.lower()
        for d in p.glob('*.framework/'):
            if lname == d.name.rsplit('.', 1)[0].lower():
                return d
        return None

    def _get_framework_latest_version(self, path):
        versions = []
        for each in path.glob('Versions/*'):
            # macOS filesystems are usually case-insensitive
            if each.name.lower() == 'current':
                continue
            versions.append(Version(each.name))
        if len(versions) == 0:
            # most system frameworks do not have a 'Versions' directory
            return 'Headers'
        return 'Versions/{}/Headers'.format(sorted(versions)[-1]._s)

    def _get_framework_include_path(self, path):
        # According to the spec, 'Headers' must always be a symlink to the
        # Headers directory inside the currently-selected version of the
        # framework, but sometimes frameworks are broken. Look in 'Versions'
        # for the currently-selected version or pick the latest one.
        trials = ('Headers', 'Versions/Current/Headers',
                  self._get_framework_latest_version(path))
        for each in trials:
            trial = path / each
            if trial.is_dir():
                return trial.as_posix()
        return None

    @staticmethod
    def get_methods():
        return [DependencyMethods.EXTRAFRAMEWORK]

    def log_info(self):
        return self.framework_path

    def log_tried(self):
        return 'framework'


class DependencyFactory:

    """Factory to get dependencies from multiple sources.

    This class provides an initializer that takes a set of names and classes
    for various kinds of dependencies. When the initialized object is called
    it returns a list of callables return Dependency objects to try in order.

    :name: The name of the dependency. This will be passed as the name
        parameter of the each dependency unless it is overridden on a per
        type basis.
    :methods: An ordered list of DependencyMethods. This is the order
        dependencies will be returned in unless they are removed by the
        _process_method function
    :*_name: This will overwrite the name passed to the coresponding class.
        For example, if the name is 'zlib', but cmake calls the dependency
        'Z', then using `cmake_name='Z'` will pass the name as 'Z' to cmake.
    :*_class: A *type* or callable that creates a class, and has the
        signature of an ExternalDependency
    :system_class: If you pass DependencyMethods.SYSTEM in methods, you must
        set this argument.
    """

    def __init__(self, name: str, methods: T.List[DependencyMethods], *,
                 extra_kwargs: T.Optional[T.Dict[str, T.Any]] = None,
                 pkgconfig_name: T.Optional[str] = None,
                 pkgconfig_class: 'T.Type[PkgConfigDependency]' = PkgConfigDependency,
                 cmake_name: T.Optional[str] = None,
                 cmake_class: 'T.Type[CMakeDependency]' = CMakeDependency,
                 configtool_class: 'T.Optional[T.Type[ConfigToolDependency]]' = None,
                 framework_name: T.Optional[str] = None,
                 framework_class: 'T.Type[ExtraFrameworkDependency]' = ExtraFrameworkDependency,
                 system_class: 'T.Type[ExternalDependency]' = ExternalDependency):

        if DependencyMethods.CONFIG_TOOL in methods and not configtool_class:
            raise DependencyException('A configtool must have a custom class')

        self.extra_kwargs = extra_kwargs or {}
        self.methods = methods
        self.classes = {
            # Just attach the correct name right now, either the generic name
            # or the method specific name.
            DependencyMethods.EXTRAFRAMEWORK: functools.partial(framework_class, framework_name or name),
            DependencyMethods.PKGCONFIG: functools.partial(pkgconfig_class, pkgconfig_name or name),
            DependencyMethods.CMAKE: functools.partial(cmake_class, cmake_name or name),
            DependencyMethods.SYSTEM: functools.partial(system_class, name),
            DependencyMethods.CONFIG_TOOL: None,
        }
        if configtool_class is not None:
            self.classes[DependencyMethods.CONFIG_TOOL] = functools.partial(configtool_class, name)

    @staticmethod
    def _process_method(method: DependencyMethods, env: Environment, for_machine: MachineChoice) -> bool:
        """Report whether a method is valid or not.

        If the method is valid, return true, otherwise return false. This is
        used in a list comprehension to filter methods that are not possible.

        By default this only remove EXTRAFRAMEWORK dependencies for non-mac platforms.
        """
        # Extra frameworks are only valid for macOS and other apple products
        if (method is DependencyMethods.EXTRAFRAMEWORK and
                not env.machines[for_machine].is_darwin()):
            return False
        return True

    def __call__(self, env: Environment, for_machine: MachineChoice,
                 kwargs: T.Dict[str, T.Any]) -> T.List['DependencyType']:
        """Return a list of Dependencies with the arguments already attached."""
        methods = process_method_kw(self.methods, kwargs)
        nwargs = self.extra_kwargs.copy()
        nwargs.update(kwargs)

        return [functools.partial(self.classes[m], env, nwargs) for m in methods
                if self._process_method(m, env, for_machine)]


def get_dep_identifier(name, kwargs) -> T.Tuple:
    identifier = (name, )
    for key, value in kwargs.items():
        # 'version' is irrelevant for caching; the caller must check version matches
        # 'native' is handled above with `for_machine`
        # 'required' is irrelevant for caching; the caller handles it separately
        # 'fallback' subprojects cannot be cached -- they must be initialized
        # 'default_options' is only used in fallback case
        if key in ('version', 'native', 'required', 'fallback', 'default_options'):
            continue
        # All keyword arguments are strings, ints, or lists (or lists of lists)
        if isinstance(value, list):
            value = frozenset(listify(value))
        identifier += (key, value)
    return identifier

display_name_map = {
    'boost': 'Boost',
    'cuda': 'CUDA',
    'dub': 'DUB',
    'gmock': 'GMock',
    'gtest': 'GTest',
    'hdf5': 'HDF5',
    'llvm': 'LLVM',
    'mpi': 'MPI',
    'netcdf': 'NetCDF',
    'openmp': 'OpenMP',
    'wxwidgets': 'WxWidgets',
}

def find_external_dependency(name, env, kwargs):
    assert(name)
    required = kwargs.get('required', True)
    if not isinstance(required, bool):
        raise DependencyException('Keyword "required" must be a boolean.')
    if not isinstance(kwargs.get('method', ''), str):
        raise DependencyException('Keyword "method" must be a string.')
    lname = name.lower()
    if lname not in _packages_accept_language and 'language' in kwargs:
        raise DependencyException('%s dependency does not accept "language" keyword argument' % (name, ))
    if not isinstance(kwargs.get('version', ''), (str, list)):
        raise DependencyException('Keyword "Version" must be string or list.')

    # display the dependency name with correct casing
    display_name = display_name_map.get(lname, lname)

    for_machine = MachineChoice.BUILD if kwargs.get('native', False) else MachineChoice.HOST

    type_text = PerMachine('Build-time', 'Run-time')[for_machine] + ' dependency'

    # build a list of dependency methods to try
    candidates = _build_external_dependency_list(name, env, for_machine, kwargs)

    pkg_exc = []
    pkgdep = []
    details = ''

    for c in candidates:
        # try this dependency method
        try:
            d = c()
            d._check_version()
            pkgdep.append(d)
        except DependencyException as e:
            pkg_exc.append(e)
            mlog.debug(str(e))
        else:
            pkg_exc.append(None)
            details = d.log_details()
            if details:
                details = '(' + details + ') '
            if 'language' in kwargs:
                details += 'for ' + d.language + ' '

            # if the dependency was found
            if d.found():

                info = []
                if d.version:
                    info.append(mlog.normal_cyan(d.version))

                log_info = d.log_info()
                if log_info:
                    info.append('(' + log_info + ')')

                mlog.log(type_text, mlog.bold(display_name), details + 'found:', mlog.green('YES'), *info)

                return d

    # otherwise, the dependency could not be found
    tried_methods = [d.log_tried() for d in pkgdep if d.log_tried()]
    if tried_methods:
        tried = '{}'.format(mlog.format_list(tried_methods))
    else:
        tried = ''

    mlog.log(type_text, mlog.bold(display_name), details + 'found:', mlog.red('NO'),
             '(tried {})'.format(tried) if tried else '')

    if required:
        # if an exception occurred with the first detection method, re-raise it
        # (on the grounds that it came from the preferred dependency detection
        # method)
        if pkg_exc and pkg_exc[0]:
            raise pkg_exc[0]

        # we have a list of failed ExternalDependency objects, so we can report
        # the methods we tried to find the dependency
        raise DependencyException('Dependency "%s" not found' % (name) +
                                  (', tried %s' % (tried) if tried else ''))

    return NotFoundDependency(env)


def _build_external_dependency_list(name: str, env: Environment, for_machine: MachineChoice,
                                    kwargs: T.Dict[str, T.Any]) -> T.List['DependencyType']:
    # First check if the method is valid
    if 'method' in kwargs and kwargs['method'] not in [e.value for e in DependencyMethods]:
        raise DependencyException('method {!r} is invalid'.format(kwargs['method']))

    # Is there a specific dependency detector for this dependency?
    lname = name.lower()
    if lname in packages:
        # Create the list of dependency object constructors using a factory
        # class method, if one exists, otherwise the list just consists of the
        # constructor
        if isinstance(packages[lname], type) and issubclass(packages[lname], Dependency):
            dep = [functools.partial(packages[lname], env, kwargs)]
        else:
            dep = packages[lname](env, for_machine, kwargs)
        return dep

    candidates = []

    # If it's explicitly requested, use the dub detection method (only)
    if 'dub' == kwargs.get('method', ''):
        candidates.append(functools.partial(DubDependency, name, env, kwargs))
        return candidates

    # If it's explicitly requested, use the pkgconfig detection method (only)
    if 'pkg-config' == kwargs.get('method', ''):
        candidates.append(functools.partial(PkgConfigDependency, name, env, kwargs))
        return candidates

    # If it's explicitly requested, use the CMake detection method (only)
    if 'cmake' == kwargs.get('method', ''):
        candidates.append(functools.partial(CMakeDependency, name, env, kwargs))
        return candidates

    # If it's explicitly requested, use the Extraframework detection method (only)
    if 'extraframework' == kwargs.get('method', ''):
        # On OSX, also try framework dependency detector
        if mesonlib.is_osx():
            candidates.append(functools.partial(ExtraFrameworkDependency, name, env, kwargs))
        return candidates

    # Otherwise, just use the pkgconfig and cmake dependency detector
    if 'auto' == kwargs.get('method', 'auto'):
        candidates.append(functools.partial(PkgConfigDependency, name, env, kwargs))

        # On OSX, also try framework dependency detector
        if mesonlib.is_osx():
            candidates.append(functools.partial(ExtraFrameworkDependency, name, env, kwargs))

        # Only use CMake as a last resort, since it might not work 100% (see #6113)
        candidates.append(functools.partial(CMakeDependency, name, env, kwargs))

    return candidates


def sort_libpaths(libpaths: T.List[str], refpaths: T.List[str]) -> T.List[str]:
    """Sort <libpaths> according to <refpaths>

    It is intended to be used to sort -L flags returned by pkg-config.
    Pkg-config returns flags in random order which cannot be relied on.
    """
    if len(refpaths) == 0:
        return list(libpaths)

    def key_func(libpath):
        common_lengths = []
        for refpath in refpaths:
            try:
                common_path = os.path.commonpath([libpath, refpath])
            except ValueError:
                common_path = ''
            common_lengths.append(len(common_path))
        max_length = max(common_lengths)
        max_index = common_lengths.index(max_length)
        reversed_max_length = len(refpaths[max_index]) - max_length
        return (max_index, reversed_max_length)
    return sorted(libpaths, key=key_func)


def strip_system_libdirs(environment, for_machine: MachineChoice, link_args):
    """Remove -L<system path> arguments.

    leaving these in will break builds where a user has a version of a library
    in the system path, and a different version not in the system path if they
    want to link against the non-system path version.
    """
    exclude = {'-L{}'.format(p) for p in environment.get_compiler_system_dirs(for_machine)}
    return [l for l in link_args if l not in exclude]


def process_method_kw(possible: T.List[DependencyMethods], kwargs) -> T.List[DependencyMethods]:
    method = kwargs.get('method', 'auto')
    if isinstance(method, DependencyMethods):
        return method
    if method not in [e.value for e in DependencyMethods]:
        raise DependencyException('method {!r} is invalid'.format(method))
    method = DependencyMethods(method)

    # This sets per-tool config methods which are deprecated to to the new
    # generic CONFIG_TOOL value.
    if method in [DependencyMethods.SDLCONFIG, DependencyMethods.CUPSCONFIG,
                  DependencyMethods.PCAPCONFIG, DependencyMethods.LIBWMFCONFIG]:
        mlog.warning(textwrap.dedent("""\
            Configuration method {} has been deprecated in favor of
            'config-tool'. This will be removed in a future version of
            meson.""".format(method)))
        method = DependencyMethods.CONFIG_TOOL

    # Set the detection method. If the method is set to auto, use any available method.
    # If method is set to a specific string, allow only that detection method.
    if method == DependencyMethods.AUTO:
        methods = possible
    elif method in possible:
        methods = [method]
    else:
        raise DependencyException(
            'Unsupported detection method: {}, allowed methods are {}'.format(
                method.value,
                mlog.format_list([x.value for x in [DependencyMethods.AUTO] + possible])))

    return methods


if T.TYPE_CHECKING:
    FactoryType = T.Callable[[Environment, MachineChoice, T.Dict[str, T.Any]],
                             T.List['DependencyType']]
    FullFactoryType = T.Callable[[Environment, MachineChoice, T.Dict[str, T.Any], T.Set[DependencyMethods]],
                                 T.List['DependencyType']]


def factory_methods(methods: T.Set[DependencyMethods]) -> 'FactoryType':
    """Decorator for handling methods for dependency factory functions.

    This helps to make factory functions self documenting
    >>> @factory_methods([DependencyMethods.PKGCONFIG, DependencyMethods.CMAKE])
    >>> def factory(env: Environment, for_machine: MachineChoice, kwargs: T.Dict[str, T.Any], methods: T.Set[DependencyMethods]) -> T.List[DependencyType]:
    >>>     pass
    """

    def inner(func: 'FullFactoryType') -> 'FactoryType':

        @functools.wraps(func)
        def wrapped(env: Environment, for_machine: MachineChoice, kwargs: T.Dict[str, T.Any]) -> T.List['DependencyType']:
            return func(env, for_machine, kwargs, process_method_kw(methods, kwargs))

        return wrapped

    return inner


def detect_compiler(name: str, env: Environment, for_machine: MachineChoice,
                    language: T.Optional[str]) -> T.Optional['CompilerType']:
    """Given a language and environment find the compiler used."""
    compilers = env.coredata.compilers[for_machine]

    # Set the compiler for this dependency if a language is specified,
    # else try to pick something that looks usable.
    if language:
        if language not in compilers:
            m = name.capitalize() + ' requires a {0} compiler, but ' \
                '{0} is not in the list of project languages'
            raise DependencyException(m.format(language.get_display_name()))
        return compilers[language]
    else:
        for lang in clib_langs:
            try:
                return compilers[lang]
            except KeyError:
                continue
    return None<|MERGE_RESOLUTION|>--- conflicted
+++ resolved
@@ -35,18 +35,12 @@
 from ..envconfig import get_env_var
 from ..environment import BinaryTable, Environment, MachineInfo
 from ..cmake import CMakeExecutor, CMakeTraceParser, CMakeException
-<<<<<<< HEAD
 from ..mesonlib import (
     Language, MachineChoice, MesonException, OrderedSet, PerMachine,
     Popen_safe, version_compare_many, version_compare, listify, stringlistify, extract_as_list, split_args,
     Version, LibType,
 )
-=======
-from ..mesonlib import MachineChoice, MesonException, OrderedSet, PerMachine
-from ..mesonlib import Popen_safe, version_compare_many, version_compare, listify, stringlistify, extract_as_list, split_args
-from ..mesonlib import Version, LibType
 from ..mesondata import mesondata
->>>>>>> 70edf82c
 
 if T.TYPE_CHECKING:
     from ..compilers.compilers import CompilerType  # noqa: F401
