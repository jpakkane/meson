--- conflicted
+++ resolved
@@ -723,11 +723,7 @@
             objects: T.List[ObjectTypes],
             environment: environment.Environment,
             compilers: T.Dict[str, 'Compiler'],
-<<<<<<< HEAD
-            kwargs):
-=======
             kwargs: T.Dict[str, T.Any]):
->>>>>>> 7d28ff29
         super().__init__(name, subdir, subproject, True, for_machine, environment, install=kwargs.get('install', False))
         self.all_compilers = compilers
         self.compilers: OrderedDict[str, Compiler] = OrderedDict()
@@ -1119,13 +1115,6 @@
     def process_kwargs(self, kwargs):
         self.process_kwargs_base(kwargs)
         self.original_kwargs = kwargs
-<<<<<<< HEAD
-
-        for lang in all_languages:
-            lang_args = extract_as_list(kwargs, f'{lang}_args')
-            self.add_compiler_args(lang, lang_args)
-=======
->>>>>>> 7d28ff29
 
         self.add_pch('c', extract_as_list(kwargs, 'c_pch'))
         self.add_pch('cpp', extract_as_list(kwargs, 'cpp_pch'))
@@ -1425,11 +1414,7 @@
             self.check_can_link_together(t)
             self.link_targets.append(t)
 
-<<<<<<< HEAD
-    def link_whole(self, targets, promoted: bool = False):
-=======
     def link_whole(self, targets: T.List[BuildTargetTypes], promoted: bool = False) -> None:
->>>>>>> 7d28ff29
         for t in targets:
             if isinstance(t, (CustomTarget, CustomTargetIndex)):
                 if not t.is_linkable_target():
@@ -1442,33 +1427,7 @@
                 msg = f"Can't link non-PIC static library {t.name!r} into shared library {self.name!r}. "
                 msg += "Use the 'pic' option to static_library to build with PIC."
                 raise InvalidArguments(msg)
-<<<<<<< HEAD
-            if self.for_machine is not t.for_machine:
-                msg = f'Tried to mix libraries for machines {self.for_machine} and {t.for_machine} in target {self.name!r}'
-                if self.environment.is_cross_build():
-                    raise InvalidArguments(msg + ' This is not possible in a cross build.')
-                else:
-                    mlog.warning(msg + ' This will fail in cross build.')
-            if isinstance(self, StaticLibrary) and not self.uses_rust():
-                # When we're a static library and we link_whole: to another static
-                # library, we need to add that target's objects to ourselves.
-                self.check_can_extract_objects(t, origin=self, promoted=promoted)
-                self.objects += [t.extract_all_objects()]
-                # If we install this static library we also need to include objects
-                # from all uninstalled static libraries it depends on.
-                if self.install:
-                    for lib in t.get_internal_static_libraries(origin=self):
-                        self.objects += [lib.extract_all_objects()]
-            self.link_whole_targets.append(t)
-
-    @lru_cache(maxsize=None)
-    def get_internal_static_libraries(self, origin: StaticLibrary) -> OrderedSet[Target]:
-        result: OrderedSet[Target] = OrderedSet()
-        self.get_internal_static_libraries_recurse(result, origin)
-        return result
-
-    def get_internal_static_libraries_recurse(self, result: OrderedSet[Target], origin: StaticLibrary) -> None:
-=======
+
             self.check_can_link_together(t)
             if isinstance(self, StaticLibrary):
                 # When we're a static library and we link_whole: to another static
@@ -1488,7 +1447,6 @@
         return result
 
     def get_internal_static_libraries_recurse(self, result: OrderedSet[BuildTargetTypes]) -> None:
->>>>>>> 7d28ff29
         for t in self.link_targets:
             if t.is_internal() and t not in result:
                 self.check_can_extract_objects(t, origin, promoted=True)
@@ -2418,30 +2376,6 @@
                 self.darwin_versions = (self.soversion, self.soversion)
 
         # Visual Studio module-definitions file
-<<<<<<< HEAD
-        if 'vs_module_defs' in kwargs:
-            path = kwargs['vs_module_defs']
-            if isinstance(path, str):
-                if os.path.isabs(path):
-                    self.vs_module_defs = File.from_absolute_file(path)
-                else:
-                    self.vs_module_defs = File.from_source_file(self.environment.source_dir, self.subdir, path)
-            elif isinstance(path, File):
-                # When passing a generated file.
-                self.vs_module_defs = path
-            elif isinstance(path, CustomTarget):
-                # When passing output of a Custom Target
-                self.vs_module_defs = File.from_built_file(path.subdir, path.get_filename())
-            else:
-                raise InvalidArguments(
-                    'Shared library vs_module_defs must be either a string, '
-                    'a file object or a Custom Target')
-            self.process_link_depends(path)
-
-        if 'rust_crate_type' in kwargs:
-            rust_crate_type = kwargs['rust_crate_type']
-            if isinstance(rust_crate_type, str):
-=======
         self.process_vs_module_defs_kw(kwargs)
 
         rust_abi = kwargs.get('rust_abi')
@@ -2452,7 +2386,6 @@
             if rust_crate_type == 'lib':
                 self.rust_crate_type = 'dylib'
             elif rust_crate_type in {'dylib', 'cdylib', 'proc-macro'}:
->>>>>>> 7d28ff29
                 self.rust_crate_type = rust_crate_type
             else:
                 raise InvalidArguments(f'Crate type {rust_crate_type!r} invalid for shared libraries; must be "dylib", "cdylib" or "proc-macro"')
