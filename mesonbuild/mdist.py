--- conflicted
+++ resolved
@@ -22,14 +22,9 @@
 from glob import glob
 from pathlib import Path
 from mesonbuild.environment import Environment, detect_ninja
-<<<<<<< HEAD
-from mesonbuild.mesonlib import (MesonException, RealPathAction, get_meson_command, quiet_git,
+from mesonbuild.mesonlib import (GIT, MesonException, RealPathAction, get_meson_command, quiet_git,
                                  windows_proof_rmtree, setup_vsenv)
 from .options import OptionKey
-=======
-from mesonbuild.mesonlib import (GIT, MesonException, RealPathAction, get_meson_command, quiet_git,
-                                 windows_proof_rmtree, setup_vsenv, OptionKey)
->>>>>>> 187ef425
 from mesonbuild.msetup import add_arguments as msetup_argparse
 from mesonbuild.wrap import wrap
 from mesonbuild import mlog, build, coredata
