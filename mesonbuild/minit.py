# Copyright 2017 The Meson development team

# Licensed under the Apache License, Version 2.0 (the "License");
# you may not use this file except in compliance with the License.
# You may obtain a copy of the License at

#     http://www.apache.org/licenses/LICENSE-2.0

# Unless required by applicable law or agreed to in writing, software
# distributed under the License is distributed on an "AS IS" BASIS,
# WITHOUT WARRANTIES OR CONDITIONS OF ANY KIND, either express or implied.
# See the License for the specific language governing permissions and
# limitations under the License.

"""Code that creates simple startup projects."""

from pathlib import Path
from enum import Enum
import subprocess
import shutil
import sys
import os
import re
from glob import glob
from mesonbuild import mesonlib
from mesonbuild.environment import detect_ninja
from mesonbuild.templates.samplefactory import SampleFactory

"""we currently have one meson template at this time."""
from mesonbuild.templates.mesontemplates import create_meson_build

FORTRAN_SUFFIXES = {'.f', '.for', '.F', '.f90', '.F90'}
LANG_SUFFIXES = {'.c', '.cc', '.cpp', '.cs', '.cu', '.d', '.m', '.mm', '.rs', '.java'} | FORTRAN_SUFFIXES
LANG_SUPPORTED = {'c', 'cpp', 'cs', 'cuda', 'd', 'fortran', 'java', 'rust', 'objc', 'objcpp'}

class DEFAULT_VALUES(Enum):
    PROJECT = 'executable'
    VERSION = '0.1'

class DEFAULT_TYPES(Enum):
    EXE = 'executable'
    LIB = 'library'

INFO_MESSAGE = '''Sample project created. To build it run the
following commands:

meson builddir
ninja -C builddir
'''


def create_sample(options) -> None:
    """Based on what arguments are passed we check for a match in language
    then check for project type and create new Meson samples project.
    """
    generator = SampleFactory()
    sample_gen = generator.sameple_generator(options)
    if options.type == DEFAULT_TYPES['EXE'].value:
        sample_gen.create_executable()
    elif options.type == DEFAULT_TYPES['LIB'].value:
        sample_gen.create_library()
    else:
        raise RuntimeError('Unreachable code')
    print(INFO_MESSAGE)

def autodetect_options(options, sample: bool = False) -> None:
    """Autodetect options for args not passed in so don't have to
    think about it.
    """
    if not options.name:
        options.name = Path().resolve().stem
        if not re.match('[a-zA-Z_][a-zA-Z0-9]*', options.name) and sample:
            raise SystemExit('Name of current directory "{}" is not usable as a sample project name.\n'
                             'Specify a project name with --name.'.format(options.name))
        print('Using "{}" (name of current directory) as project name.'
              .format(options.name))
    if not options.executable:
        options.executable = options.name
        print('Using "{}" (project name) as name of executable to build.'
              .format(options.executable))
    if sample:
        # The rest of the autodetection is not applicable to generating sample projects.
        return
    if not options.srcfiles:
        srcfiles = []
        for f in (f for f in Path().iterdir() if f.is_file()):
            if f.suffix in LANG_SUFFIXES:
                srcfiles.append(f)
        if not srcfiles:
            raise SystemExit('No recognizable source files found.\n'
                             'Run meson init in an empty directory to create a sample project.')
        options.srcfiles = srcfiles
        print("Detected source files: " + ' '.join(map(str, srcfiles)))
    options.srcfiles = [Path(f) for f in options.srcfiles]
    if not options.language:
        for f in options.srcfiles:
            if f.suffix == '.c':
                options.language = 'c'
                break
            if f.suffix in ('.cc', '.cpp'):
                options.language = 'cpp'
                break
            if f.suffix in '.cs':
                options.language = 'cs'
                break
            if f.suffix == '.cu':
                options.language = 'cuda'
                break
            if f.suffix == '.d':
                options.language = 'd'
                break
            if f.suffix in FORTRAN_SUFFIXES:
                options.language = 'fortran'
                break
            if f.suffix == '.rs':
                options.language = 'rust'
                break
            if f.suffix == '.m':
                options.language = 'objc'
                break
            if f.suffix == '.mm':
                options.language = 'objcpp'
                break
            if f.suffix == '.java':
                options.language = 'java'
                break
        if not options.language:
            raise SystemExit("Can't autodetect language, please specify it with -l.")
        print("Detected language: " + options.language)

def add_arguments(parser):
    """Here we add args for that the user can passed when making a new
    Meson project.
    """
    parser.add_argument("srcfiles", metavar="sourcefile", nargs="*", help="source files. default: all recognized files in current directory")
    parser.add_argument('-C', default='.', dest='wd', help='directory to cd into before running')
    parser.add_argument("-n", "--name", help="project name. default: name of current directory")
    parser.add_argument("-e", "--executable", help="executable name. default: project name")
    parser.add_argument("-d", "--deps", help="dependencies, comma-separated")
    parser.add_argument("-l", "--language", choices=LANG_SUPPORTED, help="project language. default: autodetected based on source files")
    parser.add_argument("-b", "--build", action='store_true', help="build after generation")
    parser.add_argument("--builddir", default='build', help="directory for build")
    parser.add_argument("-f", "--force", action="store_true", help="force overwrite of existing files and directories.")
    parser.add_argument('--type', default=DEFAULT_VALUES['PROJECT'].value, choices=('executable', 'library'),
                        help="project type. default: {} based project".format(DEFAULT_VALUES['PROJECT'].value))
    parser.add_argument('--version', default=DEFAULT_VALUES['VERSION'].value,
                        help="project version. default: {}".format(DEFAULT_VALUES['VERSION'].value))

def run(options) -> int:
<<<<<<< HEAD
    """Generate the new Meson sample project.

    First case we determine what language to use for the sample
    generator and if the user did not spiffy, we use the default
    value of 'c'.  Second case we generate a Meson build script
    for your project.
    """
=======
    '''
    Here we generate the new Meson sample project.
    '''
    if not Path(options.wd).exists():
        sys.exit('Project source root directory not found. Run this command in source directory root.')
    os.chdir(options.wd)

>>>>>>> 6ac40539
    if not glob('*'):
        autodetect_options(options, sample=True)
        if not options.language:
            print('defaulting to generating a C language project.')
            options.language = 'c'
        create_sample(options)
    else:
        autodetect_options(options)
        if Path('meson.build').is_file() and not options.force:
            raise SystemExit('meson.build already exists. Use --force to overwrite.')
        create_meson_build(options)
    if options.build:
        if Path(options.builddir).is_dir() and options.force:
            print('Build directory already exists, deleting it.')
            shutil.rmtree(options.builddir)
        print('Building...')
        cmd = mesonlib.meson_command + [options.builddir]
        ret = subprocess.run(cmd)
        if ret.returncode:
            raise SystemExit
        cmd = [detect_ninja(), '-C', options.builddir]
        ret = subprocess.run(cmd)
        if ret.returncode:
            raise SystemExit
    return 0<|MERGE_RESOLUTION|>--- conflicted
+++ resolved
@@ -147,7 +147,6 @@
                         help="project version. default: {}".format(DEFAULT_VALUES['VERSION'].value))
 
 def run(options) -> int:
-<<<<<<< HEAD
     """Generate the new Meson sample project.
 
     First case we determine what language to use for the sample
@@ -155,15 +154,10 @@
     value of 'c'.  Second case we generate a Meson build script
     for your project.
     """
-=======
-    '''
-    Here we generate the new Meson sample project.
-    '''
     if not Path(options.wd).exists():
         sys.exit('Project source root directory not found. Run this command in source directory root.')
     os.chdir(options.wd)
 
->>>>>>> 6ac40539
     if not glob('*'):
         autodetect_options(options, sample=True)
         if not options.language:
