--- conflicted
+++ resolved
@@ -2,15 +2,9 @@
   "matrix": {
     "options": {
       "method": [
-<<<<<<< HEAD
-        { "val": "config-tool", "skip_on_jobname": ["msys2-gcc"] },
-        { "val": "cmake", "skip_on_jobname": ["msys2"] },
-        { "val": "combination", "skip_on_jobname": ["msys2"] }
-=======
         { "val": "config-tool", "expect_skip_on_jobname": ["msys2-gcc"] },
         { "val": "cmake", "expect_skip_on_jobname": ["msys2-gcc"] },
         { "val": "combination", "expect_skip_on_jobname": ["msys2-gcc"] }
->>>>>>> 7d28ff29
       ],
       "link-static": [
         { "val": true, "expect_skip_on_jobname": ["arch", "opensuse", "linux-gentoo-gcc"] },
