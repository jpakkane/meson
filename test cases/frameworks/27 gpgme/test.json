--- conflicted
+++ resolved
@@ -1,7 +1,3 @@
 {
-<<<<<<< HEAD
-  "skip_on_jobname": ["azure", "cygwin", "macos", "msys2", "linux-arch", "ubuntu"]
-=======
   "expect_skip_on_jobname": ["azure", "cygwin", "macos", "msys2", "linux-arch", "ubuntu"]
->>>>>>> 7d28ff29
 }