project('python kwarg',
    default_options: [
        'python.bytecompile=-1',
        'python.purelibdir=/pure',
    ]
)

py = import('python')
<<<<<<< HEAD
prog_python = py.find_installation('python3', modules : ['os', 'sys', 're'])
=======
prog_python = py.find_installation('python3', modules : ['os', 'sys', 're'], pure: true)
>>>>>>> 7d28ff29
assert(prog_python.found() == true, 'python not found when should be')

# In meson 1.2 - 1.3.2, there was a bug when a python installation
# with a different version did not have a module, and we try to install
# something with another python version...
py.find_installation('python3.7', modules: ['notamodule'], required: false)
prog_python.install_sources('a.py')

prog_python = py.find_installation('python3', modules : ['thisbetternotexistmod'], required : false)
assert(prog_python.found() == false, 'python not found but reported as found')<|MERGE_RESOLUTION|>--- conflicted
+++ resolved
@@ -6,11 +6,7 @@
 )
 
 py = import('python')
-<<<<<<< HEAD
-prog_python = py.find_installation('python3', modules : ['os', 'sys', 're'])
-=======
 prog_python = py.find_installation('python3', modules : ['os', 'sys', 're'], pure: true)
->>>>>>> 7d28ff29
 assert(prog_python.found() == true, 'python not found when should be')
 
 # In meson 1.2 - 1.3.2, there was a bug when a python installation
